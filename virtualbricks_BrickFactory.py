#!/usr/bin/python
# -*- coding: utf-8 -*-

import sys
import os
import ConfigParser
import time
import re
import subprocess
import gobject
import signal
import string
import random
import threading
import virtualbricks_GUI
import virtualbricks_Global as Global
import virtualbricks_Settings as Settings
from virtualbricks_Logger import ChildLogger
import select
import copy
import socket


class InvalidNameException(Exception):
	def __init__(self):
		pass
class BadConfigException(Exception):
	def __init__(self):
		pass
class NotConnectedException(Exception):
	def __init__(self):
		pass
class LinkloopException(Exception):
	def __init__(self):
		pass


def ValidName(name):
	if not re.search("\A[a-zA-Z]", name):
		return None
	while(name.startswith(' ')):
		name = name.lstrip(' ')
	while(name.endswith(' ')):
		name = name.rstrip(' ')

	name = re.sub(' ','_',name)
	if not re.search("\A\w+\Z", name):
		return None
	return name

class Plug(ChildLogger):
	def __init__(self, _brick):
		ChildLogger.__init__(self, _brick)
		self.brick = _brick
		self.sock=None
		self.antiloop=False
		self.mode='vde'

	def configured(self):
		if self.sock is None:
			return False
		else:
			return True

	def connected(self):
		if self.antiloop:
			print "Network loop detected!"
			self.antiloop = False
			return False

		self.antiloop = True
		if self.sock is None or self.sock.brick is None:
			self.antiloop=False
			return False
		self.sock.brick.poweron()
		if self.sock.brick.proc is None:
			self.antiloop = False
			return False
		for p in self.sock.brick.plugs:
			if p.connected() == False:
				self.antiloop = False
				return False
		self.antiloop = False
		print "connect ok"
		return True

	def connect(self, _sock):
		if _sock == None:
			return False
		else:
			_sock.plugs.append(self)
			self.sock = _sock
			return True
	def disconnect(self):
		self.sock=None




class Sock():
	def __init__(self, _brick, _nickname):
		self.brick = _brick
		self.nickname=_nickname
		self.path = ""
		self.plugs = []
		self.brick.factory.socks.append(self)

	def get_free_ports(self):
		return int(self.brick.cfg.numports) - len(self.plugs)

	def has_valid_path(self):
		return os.access(os.path.dirname(self.path), os.W_OK)



class BrickConfig(dict):
	"""
	cfg = BrickConfig()
	cfg.enabled = True
	assert cfg['enabled'] == True
	assert cfg.enabled == True

	cfg.disabled = True
	assert cfg['disabled'] == True
	assert cfg.disabled == True
	"""
	def __getattr__(self, name):
		"""override dict.__getattr__"""
		return self[name]

	def __setattr__(self, name, value):
		"""override dict.__setattr__"""
		self[name] = value

	def set(self, attr):
		kv = attr.split("=")
		if len(kv) < 2:
			return False
		else:
			val = ''
			if len(kv) > 2:
				val='"'
				for c in kv[1:]:
					val+=c.lstrip('"').rstrip('"')
					val+="="
				val = val.rstrip('=') + '"'
			else:
				val += kv[1]

			print "setting %s to '%s'" % (kv[0], val)
<<<<<<< HEAD
			self[kv[0]] = val
			return True

=======
			# pure magic. I love python.
			self.__dict__[kv[0]] = val
			return True
		
	  
>>>>>>> 5a7c9a6f
	def set_obj(self, key, obj):
		print "setting_obj %s to '%s'" % (key, obj)
		self[key] = obj

	def dump(self):
		for (k,v) in self.iteritems():
			print "%s=%s" % (k,v)

class Brick(ChildLogger):
	def __init__(self, _factory, _name):
		ChildLogger.__init__(self, _factory)
		self.factory = _factory
		self.settings = self.factory.settings
		self.active = False
		self.name = _name
		self.plugs = []
		self.socks = []
		self.proc = None
		self.cfg = BrickConfig()
		self.cfg.numports = 0
		self.command_builder=dict()
		self.factory.bricks.append(self)
		self.gui_changed = False
		self.need_restart_to_apply_changes = False
		self.needsudo = False
		self.internal_console = None

	def cmdline(self):
		return ""

	def on_config_changed(self):
		return

	def help(self):
		print "Object type: " + self.get_type()
		print "Possible configuration parameter: "
		for (k,v) in self.command_builder.items():
			if not k.startswith("*"):
				print v,
				print "  ",
				print "\t(like %s %s)" % (self.prog(), k)
			else:
				print k + " " + v + "\tset '" + v + "' to append this value to the command line with no argument prefix"
		print "END of help"
		print

	def configured(self):
		return False

	def properly_connected(self):
		for p in self.plugs:
			if p.configured() == False:
				return False
		return True

	def check_links(self):
		for p in self.plugs:
			if p.connected() == False:
				return False
		return True

<<<<<<< HEAD

=======
>>>>>>> 5a7c9a6f
	def initialize(self, attrlist):
		for attr in attrlist:
			self.cfg.set(attr)

	def configure(self, attrlist):
		self.initialize(attrlist)
		self.on_config_changed()

	def connect(self,endpoint):
		for p in self.plugs:
			if not p.configured():
				if (p.connect(endpoint)):
					self.on_config_changed()
					self.gui_changed = True
					return True
		return False

	def disconnect(self):
		for p in self.plugs:
			if p.configured():
				p.disconnect()
		self.on_config_changed()

	def get_cbset(self, key):
		cb = None
		try:
			if self.get_type() == 'Switch':
				cb = Switch.__dict__["cbset_"+key]

			elif self.get_type() == 'Wirefilter':
				cb = Wirefilter.__dict__["cbset_"+key]

			elif self.get_type() == 'Qemu':
				cb = Qemu.__dict__["cbset_"+key]
		except:
			cb = None
		return cb




	############################
	########### Poweron/Poweroff
	############################

	def poweron(self):

		if not self.configured():
			print "bad config"
			raise BadConfigException
		if not self.properly_connected():
			print "not connected"
			raise NotConnectedException
		if not self.check_links():
			print "link down"
			raise LinkloopException
		self._poweron()

	def build_cmd_line(self):
		res = []

		for (k,v) in self.command_builder.items():

			if not k.startswith("#"):
				value = self.cfg.get(v)
				if value is "*":
					res.append(k)

				elif value is not None and len(value) > 0:
					if not k.startswith("*"):
						res.append(k)

					res.append(value)

		return res


	def args(self):
		res = []
		res.append(self.prog())
		for c in self.build_cmd_line():
			res.append(c)
		return res

	def _poweron(self):
		if (self.proc != None):
			return
		command_line = self.args()

		if self.needsudo:
			sudoarg = ""
			for cmdarg in command_line:
				sudoarg+=cmdarg + " "
			sudoarg += "-P /tmp/" +self.name+".pid "
			command_line[0] = self.settings.sudo
			command_line[1] = sudoarg
		print 'Starting "',
		for cmdarg in command_line:
			print cmdarg + " ",
		print '"'
		self.proc = subprocess.Popen(command_line, stdin=subprocess.PIPE, stdout=subprocess.PIPE, stderr=subprocess.STDOUT)
		self.send('\n')
#		self.proc.fromchild.close()
#		self.proc.tochild.close()
		if self.needsudo:
			time.sleep(5)
			try:
				pidfile = open("/tmp/" +self.name+".pid", "r")
				print "open ok"
				self.pid = int(pidfile.readline().rstrip('\n'))
				print "read ok"
				print self.pid
			except:
				print("Cannot get pid from pidfile!")
				pass
		else:
			self.pid = self.proc.pid
		if self.open_internal_console and callable(self.open_internal_console):
			self.internal_console = self.open_internal_console()
		self.post_poweron()

	def poweroff(self):
		print "Shutting down %s" % self.name
		if (self.proc == None):
			return False
		if self.pid > 0:


			if (self.needsudo):
				os.system(self.settings.get('sudo') + ' "kill '+ str(self.pid) + '"')
			elif self.internal_console is not None and self.get_type() != "Qemu":
				self.send('shutdown\n')
				print self.recv()
			else:
				try:
					os.kill(self.proc.pid, 15)
				except:
					pass
			if(self.proc.poll()==None):
				return
		self.proc = None
		self.need_restart_to_apply_changes = False
		if self.close_internal_console and callable(self.close_internal_console):
			self.close_internal_console()
		self.internal_console == None
		self.post_poweroff()

	def post_poweron(self):
		pass
	def post_poweroff(self):
		pass


	#############################
	# Console related operations.
	#############################
	def has_console(self):
		if (self.cfg.get('console')) and self.proc != None:
			return True
		else:
			return False

	def open_console(self):
		if not self.has_console():
			return
		else:
			cmdline = [self.settings.get('term'),'-T',self.name,'-e','vdeterm',self.cfg.console]
			print cmdline
			try:
				console = subprocess.Popen(cmdline)
			except:
				print "Error: cannot start xterm"
				return

	#Must be overridden in Qemu to use appropriate console as internal (stdin, stdout?)
	def open_internal_console(self):
		if not self.has_console():
			return None
		time.sleep(0.5)
		c = socket.socket(socket.AF_UNIX)
		c.connect(self.cfg.console)
		return c

	def send(self,msg):
		if self.internal_console == None or not self.active:
			return
		try:
			print "= sending " + msg
			self.internal_console.send(msg)
		except:
			print "send failed"

	def recv(self):
		if self.internal_console == None:
			return ''
		res = ''
		p = select.poll()
		p.register(self.internal_console, select.POLLIN)
		while True:
			pollret = p.poll(300)
			if (len(pollret)==1 and pollret[0][1] == select.POLLIN):
				print "called recv"
				line = self.internal_console.recv(100)
				print "recv: line: "+line
				res += line
			else:
				break
		return res
	def close_internal_console(self):
		if not self.has_console():
			return
		self.internal_console.close()

	def close_tty(self):
		sys.stdin.close()
		sys.stdout.close()
		sys.stderr.close()


class Switch(Brick):
	def __init__(self, _factory, _name):
		Brick.__init__(self, _factory, _name)
		self.pid = -1
		self.cfg.path = Settings.MYPATH + '/' + self.name + '.ctl'
		self.cfg.console = Settings.MYPATH + '/' + self.name + '.mgmt'
		self.cfg.numports = "32"
		self.cfg.hub = ""
		self.cfg.fstp = ""
		self.ports_used = 0
		self.command_builder = {"-s":'path',
					"-M":'console',
					"-x":"hubmode",
					"-n":"numports",
					"-F":"fstp",
					"--macaddr":"macaddr",
					"-m":"mode",
					"-g":"group",
					"--priority":"priority",
					"--mgmtmode":"mgmtmode",
					"--mgmtgroup":"mgmtgroup"

					}
		portname = self.name + "_port"
		self.socks.append(Sock(self, portname))
		self.on_config_changed()


	def prog(self):
		return self.settings.get("vdepath") + "/vde_switch"

	def get_type(self):
		return 'Switch'

	def on_config_changed(self):
		self.socks[0].path=self.cfg.path
		self.socks[0].ports=int(self.cfg.numports)

		if (self.proc is not None):
			self.need_restart_to_apply_changes = True

	def configured(self):
		return self.socks[0].has_valid_path()

	# live-management callbacks
	def cbset_fstp(self, arg=False):
		if (arg):
			self.send("fstp/setfstp 1\n")
		else:
			self.send("fstp/setfstp 0\n")
		print self.recv()

	def cbset_hub(self, arg=False):
		print "Callback hub with argument " + self.name
		if (arg):
			self.send("port/sethub 1\n")
		else:
			self.send("port/sethub 0\n")
		print self.recv()

	def cbset_numports(self, arg="32"):
		print "Callback numports with argument " + self.name
		self.send("port/setnumports "+ arg)
		print self.recv()


class Tap(Brick):
	def __init__(self, _factory, _name):
		Brick.__init__(self, _factory, _name)
		self.pid = -1
		self.cfg.name = _name
		self.command_builder = {"-s":'sock', "*tap":"name"}
		self.cfg.sock = ""
		self.plugs.append(Plug(self))
		self.needsudo = True
		self.cfg.ip="10.0.0.1"
		self.cfg.nm="255.255.255.0"
		self.cfg.gw=""
		self.cfg.mode="off"


	def prog(self):
		return self.settings.get("vdepath") + "/vde_plug2tap"

	def get_type(self):
		return 'Tap'

	def on_config_changed(self):
		print "self.plugs[0].sock", self.plugs[0].sock
		if (self.plugs[0].sock is not None):
			self.cfg.sock = self.plugs[0].sock.path
		if (self.proc is not None):
			self.need_restart_to_apply_changes = True

	def configured(self):
		return (self.plugs[0].sock is not None)

	def post_poweron(self):
		if self.cfg.mode == 'dhcp':
			ret = os.system(self.settings.get('sudo')+' "dhclient '+self.name+'"')

		elif self.cfg.mode == 'manual':
			# XXX Ugly, can't we ioctls?
			ret0 = os.system(self.settings.get('sudo') + ' "/sbin/ifconfig '+ self.name + ' ' + self.cfg.ip + ' netmask ' + self.cfg.nm+'"')
			if (len(self.cfg.gw) > 0):
				ret1 = os.system(self.settings.get('sudo') + ' "/sbin/route add default gw '+ self.cfg.gw + ' dev ' + self.name+'"')
		else:
			return



class Wire(Brick):
	def __init__(self, _factory, _name):
		Brick.__init__(self, _factory, _name)
		self.pid = -1
		self.cfg.name = _name
		self.command_builder = {"#sock left":"sock0", "#sock right":"sock1"}
		self.cfg.sock0 = ""
		self.cfg.sock1 = ""
		self.plugs.append(Plug(self))
		self.plugs.append(Plug(self))

	def on_config_changed(self):
		if (self.plugs[0].sock is not None):
			self.cfg.sock0 = self.plugs[0].sock.path
		if (self.plugs[1].sock is not None):
			self.cfg.sock1 = self.plugs[1].sock.path
		if (self.proc is not None):
			self.need_restart_to_apply_changes = True

	def configured(self):
		return (self.plugs[0].sock is not None and self.plugs[1].sock is not None)

	def prog(self):
		return self.settings.get("vdepath") + "/dpipe"

	def get_type(self):
		return 'Wire'

	def args(self):
		res = []
		res.append(self.prog())
		res.append(self.settings.get("vdepath") + '/vde_plug')
		res.append(self.cfg.sock0)
		res.append('=')
		res.append(self.settings.get("vdepath") + '/vde_plug')
		res.append(self.cfg.sock1)
		return res

class Wirefilter(Wire):
	def __init__(self, _factory, _name):
		Wire.__init__(self, _factory, _name)
		self.command_builder = {"-d":"delay",
					"-l":"loss",
					"-L":"lossburst",
					"-D":"dup",
					"-b":"bandwidth",
					"-s":"speed",
					"-c":"capacity",
					"-n":"noise",
					"-m":"mtu",
					"-N":"nofifo",
					"-M":"console"
			}
		self.cfg.noise = ""
		self.cfg.capacity = ""
		self.cfg.delayLR = ""
		self.cfg.delayRL = ""
		self.cfg.lossLR = ""
		self.cfg.lossRL = ""
		self.cfg.dupLR = ""
		self.cfg.dupRL = ""
		self.cfg.speedLR = ""
		self.cfg.speedRL = ""
		self.cfg.speedLRunit = ""
		self.cfg.speedRLunit = ""
		self.cfg.speedLRdistribution = ""
		self.cfg.speedRLdistribution = ""
		self.cfg.bandwidthLR = ""
		self.cfg.bandwidthRL = ""
		self.cfg.bandwidthLRunit = ""
		self.cfg.bandwidthRLunit = ""
		self.cfg.bandwidthLRdistribution = ""
		self.cfg.bandwidthRLdistribution = ""

	def args(self):
		res = []
		res.append(self.prog())
		res.append('-v')
		res.append(self.cfg.sock0+":"+self.cfg.sock1)

		if len(self.cfg.delayLR) > 0:
			res.append("-d")
			res.append("LR"+self.cfg.delayLR)
		if len(self.cfg.delayRL) > 0:
			res.append("-d")
			res.append("RL"+self.cfg.delayLR)

		if len(self.cfg.lossLR) > 0:
			res.append("-l")
			res.append("LR"+self.cfg.lossLR)
		if len(self.cfg.lossRL) > 0:
			res.append("-l")
			res.append("RL"+self.cfg.lossLR)

		if len(self.cfg.dupLR) > 0:
			res.append("-D")
			res.append("LR"+self.cfg.dupLR)
		if len(self.cfg.dupRL) > 0:
			res.append("-D")
			res.append("RL"+self.cfg.dupLR)

		if len(self.cfg.speedLR) > 0:
			res.append("-s")
			res.append("LR" + self.cfg.speedLR + self.cfg.speedLRunit + self.cfg.speedLRdistribution)
		if len(self.cfg.speedRL) > 0:
			res.append("-s")
			res.append("RL" + self.cfg.speedRL + self.cfg.speedRLunit + self.cfg.speedRLdistribution)

		if len(self.cfg.bandwidthLR) > 0:
			res.append("-s")
			res.append("LR" + self.cfg.bandwidthLR + self.cfg.bandwidthLRunit + self.cfg.bandwidthLRdistribution)
		if len(self.cfg.bandwidthRL) > 0:
			res.append("-s")
			res.append("RL" + self.cfg.bandwidthRL + self.cfg.bandwidthRLunit + self.cfg.bandwidthRLdistribution)

		for param in Brick.build_cmd_line(self):
			res.append(param)
		return res

	def prog(self):
		return self.settings.get("vdepath") + "/wirefilter"

	def get_type(self):
		return 'Wirefilter'

	#callbacks for live-management
	# TODO

class TunnelListen(Brick):
	def __init__(self, _factory, _name):
		Brick.__init__(self, _factory, _name)
		self.pid = -1
		self.cfg.name = _name
		self.command_builder = {"-s":'sock',
			"#password":"password",
			"-p":"port"
		}
		self.cfg.sock = ""
		self.cfg.password = ""
		self.plugs.append(Plug(self))
		self.cfg.port = "7667"


	def prog(self):
		return self.settings.get("vdepath") + "/vde_cryptcab"

	def get_type(self):
		return 'TunnelListen'

	def on_config_changed(self):
		if (self.plugs[0].sock is not None):
			self.cfg.sock = self.plugs[0].sock.path
		if (self.proc is not None):
			self.need_restart_to_apply_changes = True

	def configured(self):
		return (self.plugs[0].sock is not None)

	def args(self):
		pwdgen="echo %s | sha1sum >/tmp/tunnel_%s.key && sync" % (self.cfg.password, self.name)
		print "System= %d" % os.system(pwdgen)
		res = []
		res.append(self.prog())
		res.append("-P")
		res.append("/tmp/tunnel_%s.key" % self.name)
		for arg in self.build_cmd_line():
			res.append(arg)
		return res

	def post_poweroff(self):
		##os.unlink("/tmp/tunnel_%s.key" % self.name)
		pass


class TunnelConnect(TunnelListen):
	def __init__(self, _factory, _name):
		TunnelListen.__init__(self, _factory, _name)
		self.command_builder = {"-s":'sock',
			"#password":"password",
			"-p":"localport",
			"-c":"host",
			"#port":"port"
		}
		self.cfg.sock = ""
		self.cfg.host = ""
		self.cfg.localport="10771"
		self.cfg.port="7667"

	def on_config_changed(self):
		if (self.plugs[0].sock is not None):
			self.cfg.sock = self.plugs[0].sock.path

		p = self.cfg.get("port")
		if p is not None:
			del(self.cfg.port)
			h = self.cfg.get("host")
			if h is not None:
				h = h.split(":")[0]
				h +=":"+p
				self.cfg.host=h

		if (self.proc is not None):
			self.need_restart_to_apply_changes = True

	def configured(self):
		return (self.plugs[0].sock is not None) and self.cfg.get("host") and len(self.cfg.host) > 0

	def get_type(self):
		return 'TunnelConnect'


class VMPlug(Plug, BrickConfig):
	def __init__(self, brick):
		Plug.__init__(self, brick)
		self.mac=Global.RandMac()
		self.model='rtl8139'
		self.vlan=len(self.brick.plugs) + len(self.brick.socks)
		self.mode='vde'


class VMPlugHostonly(VMPlug):

	def __init__(self, _brick):
		VMPlug.__init__(self, _brick)
		self.mode='hostonly'

	def connect(self, endpoint):
		return

	def configured(self):
		return True

	def connected(self):
		return True

class VMDisk():

	def __init__(self, name, dev):
		self.Name = name
		self.base = ""
		self.cow = False
		self.device = dev
		#self.snapshot = False

	def args(self, k):
		ret = []
		if self.cow:
			cowname = os.path.dirname(self.base) + "/" + self.Name + "_" + self.device + ".cow"
			if not os.access(cowname, os.R_OK):
				print ("Creating Cow image...")
				os.system('qemu-img create -b %s -f cow %s' % (self.base, cowname))
				os.system('sync')
				time.sleep(2)
				print ("Done")
			diskname = cowname
		else:
			diskname = self.base

		#if self.snapshot:
			#ret.append('-snapshot')

		if k:
			ret.append("-"+self.device)
		ret.append(diskname)
		return ret

class VM(Brick):
	def __init__(self, _factory, _name):
		Brick.__init__(self, _factory, _name)
		self.pid = -1
		self.cfg.name = _name
		self.cfg.argv0 = "i386"
		self.cfg.machine = ""
		self.cfg.cpu = ""
		self.cfg.smp = ""
		self.cfg.ram = "64"
		self.cfg.novga = ""
		self.cfg.vga = ""
		self.cfg.vnc = ""
		self.cfg.vncN = "1"
		self.cfg.usbmode = ""
		self.cfg.snapshot = ""
		self.cfg.boot = ""
		self.cfg.basehda =""
		self.cfg.set_obj("hda",VMDisk(_name, "hda"))
		self.cfg.privatehda=""
		self.cfg.basehdb =""
		self.cfg.set_obj("hdb", VMDisk(_name, "hdb"))
		self.cfg.privatehdb=""
		self.cfg.basehdc =""
		self.cfg.set_obj("hdc", VMDisk(_name, "hdc"))
		self.cfg.privatehdc=""
		self.cfg.basehdd =""
		self.cfg.set_obj("hdd", VMDisk(_name, "hdd"))
		self.cfg.privatehdd=""
		self.cfg.basefda =""
		self.cfg.set_obj("fda", VMDisk(_name, "fda"))
		self.cfg.privatefda=""
		self.cfg.basefdb =""
		self.cfg.set_obj("fdb", VMDisk(_name, "fdb"))
		self.cfg.privatefdb=""
		self.cfg.cdrom = ""
		self.cfg.device = ""
		self.cfg.cdromen = ""
		self.cfg.deviceen = ""
		self.cfg.kvm = ""
		self.cfg.soundhw=""
		self.cfg.rtc = ""
		#kernel etc.
		self.cfg.kernel=""
		self.cfg.initrd=""
		self.cfg.gdb=""
		self.cfg.gdbport=""
		self.cfg.kopt=""

		self.command_builder = {
			'#argv0':'argv0',
			'-M':'machine',
			'-cpu':'cpu',
			'-smp':'smp',
			'-m':'ram',
			'-boot':'boot',
			##numa not supported
			'#basefda':'basefda',
			'#basefdb':'basefdb',
			'#basehda':'basehda',
			'#basehdb':'basehdb',
			'#basehdc':'basehdc',
			'#basehdd':'basehdd',
			'#privatehda': 'privatehda',
			'#privatehdb': 'privatehdb',
			'#privatehdc': 'privatehdc',
			'#privatehdd': 'privatehdd',
			'#privatefda': 'privatefda',
			'#privatefdb': 'privatefdb',
			'#cdrom':'cdrom',
			'#device':'device',
			'#cdromen': 'cdromen',
			'#deviceen': 'deviceen',
			##extended drive: TBD
			#'-mtdblock':'mtdblock', ## TODO 0.3
			#'-k':'keyboard',  ## TODO 0.3
			'-soundhw':'soundhw',
			'-usb':'usbmode',
			##usbdevice to be implemented as a collection
			##device to be implemented as a collection
			####'-name':'name', for NAME, BRINCKNAME is used.
			#'-uuid':'uuid',
			'-nographic':'novga',
			#'-curses':'curses', ## not implemented
			#'-no-frame':'noframe', ## not implemented
			#'-no-quit':'noquit', ## not implemented.
			'-snapshot':'snapshot',
			'#vga':'vga',
			'#vncN':'vncN',
			'#vnc':'vnc',
			#'-full-screen':'full-screen', ## TODO 0.3
			#'-sdl':'sdl', ## TODO 0.3
			#'-potrait':'potrait', ## TODO 0.3
			#'-win2k-hack':'win2k', ## not implemented
			#'-no-acpi':'noacpi', ## TODO 0.3
			#'-no-hpet':'nohpet', ## ???
			#'-baloon':'baloon', ## ???
			##acpitable not supported
			##smbios not supported
			'-kernel':'kernel',
			'-append':'kopt',
			'-initrd':'initrd',
			#'-serial':'serial',
			#'-parallel':'parallel',
			#'-monitor':'monitor',
			#'-qmp':'qmp',
			#'-mon':'',
			#'-pidfile':'', ## not needed
			#'-singlestep':'',
			#'-S':'',
			'#gdb_e':'gdb',
			'#gdb_port':'gdbport',
			#'-s':'',
			#'-d':'',
			#'-hdachs':'',
			#'-L':'',
			#'-bios':'',
			'#kvm':'kvm',
			#'-no-reboot':'', ## not supported
			#'-no-shutdown':'', ## not supported
			'-loadvm':'loadvm',
			#'-daemonize':'', ## not supported
			#'-option-rom':'',
			#'-clock':'',
			'#rtc':'rtc',
			#'-icount':'',
			#'-watchdog':'',
			#'-watchdog-action':'',
			#'-echr':'',
			#'-virtioconsole':'', ## future
			#'-show-cursor':'',
			#'-tb-size':'',
			#'-incoming':'',
			#'-nodefaults':'',
			#'-chroot':'',
			#'-runas':'',
			#'-readconfig':'',
			#'-writeconfig':'',
			#'-no-kvm':'', ## already implemented otherwise
			#'-no-kvm-irqchip':'',
			#'-no-kvm-pit':'',
			#'-no-kvm-pit-reinjection':'',
			#'-pcidevice':'',
			#'-enable-nesting':'',
			#'-nvram':'',
			#'-tdf':'', ## TODO 0.3
			#'-kvm-shadow-memory':'',  ## TODO: maybe a global option
			#'-mem-path':'',
			#'-mem-prealloc':''
		}


	def get_type(self):
		return "Qemu"

	def check_links(self):
		return True

	def configured(self):
		cfg_ok = True
		for p in self.plugs:
			if p.sock is None and p.mode == 'vde':
				cfg_ok = False
		return cfg_ok
	# QEMU PROGRAM SELECTION
	def prog(self):
		if (len(self.cfg.argv0) > 0):
			cmd = self.settings.get("qemupath") + "/" + self.cfg.argv0
		else:
			cmd = self.settings.get("qemupath") + "/qemu"
		if ((cmd == 'qemu' or cmd.endswith('i386')) and (self.cfg.kvm or self.settings.kvm == 'kvm')):
			cmd = self.settings.get("qemupath") + "/kvm"
			self.cfg.cpu=""
			self.cfg.machine=""
		return cmd


	def args(self):
		res = []
		res.append(self.prog())
		for c in self.build_cmd_line():
			res.append(c)
		for dev in ['hda', 'hdb', 'hdc', 'hdd', 'fda', 'fdb']:
		  if self.cfg.get("base"+dev) != "":
			disk = getattr(self.cfg, dev)
			disk.base = self.cfg.get("base"+dev)
			disk.cow=False
			if (self.cfg.get("private"+dev) == "*"):
			  disk.cow = True
			args=disk.args(True)
			res.append(args[0])
			res.append(args[1])
		if self.cfg.gdb:
			res.append('-gdb')
<<<<<<< HEAD
			res.append('tcp::' + self.cfg.gdbport)
		if self.cfg.vnc:
			res.append('-vnc')
			res.append(':' + self.cfg.vncN)
=======
			res.append('tcp::' + self.cfg.gdbport) 
		if self.cfg.vnc:
			res.append('-vnc')
			res.append(':' + self.cfg.vncN) 
>>>>>>> 5a7c9a6f
		if self.cfg.vga:
			res.append('-vga')
			res.append('std')

		res.append('-name')
		res.append(self.name)
		if (len(self.plugs) == 0):
			res.append('-net')
			res.append('none')
		else:
			for pl in self.plugs:
				res.append("-net")
				res.append("nic,model=%s,vlan=%d,macaddr=%s" % (pl.model, pl.vlan, pl.mac))
				if (pl.mode=='vde'):
					res.append("-net")
					res.append("vde,vlan=%d,sock=%s" % (pl.vlan, pl.sock.path))
				else:
					res.append("-net")
					res.append("user")

		if (self.cfg.cdromen == "*"):
			if (self.cfg.cdrom != ""):
				res.append('-cdrom')
				res.append(self.cfg.cdrom)
		elif (self.cfg.deviceen == "*"):
			if (self.cfg.device != ""):
				res.append('-cdrom')
				res.append(self.cfg.device)

		if (self.cfg.rtc== "*"):
			res.append('-rtc')
			res.append('base=localtime')

		res.append("-mon")
		res.append("chardev=mon")
		res.append("-chardev")
		res.append('socket,id=mon,path='+Settings.MYPATH + '/' + self.name + '.mgmt,server')
		self.cfg.console=Settings.MYPATH + '/' + self.name + '.mgmt'
		print res
		return res

	def add_plug(self, sock=None, mac=None, model=None):
		if sock and sock == '_hostonly':
			pl = VMPlugHostonly(self)
			print "hostonly added"
		else:
			pl = VMPlug(self)
		self.plugs.append(pl)
		if pl.mode == 'vde':
			pl.connect(sock)
		if mac:
			pl.mac = mac
		if model:
			pl.model = model
		self.gui_changed=True
		return pl

	def connect(self,endpoint):
		pl = self.add_plug()
		pl.mac = Global.RandMac()
		pl.model = 'rtl8139'
		pl.connect(endpoint)
		self.gui_changed=True

	def remove_plug(self, idx):
		for p in self.plugs:
			if p.vlan == idx:
				self.plugs.remove(p)
				del(p)
		for p in self.plugs:
			if p.vlan > idx:
				p.vlan-=1
		self.gui_changed=True


class BrickFactory(ChildLogger, threading.Thread):
	def __init__(self, logger, showconsole=True):
		ChildLogger.__init__(self, logger)
		self.bricks = []
		self.socks = []
		self.showconsole = showconsole
		threading.Thread.__init__(self)
		self.running_condition = True
		self.settings=Settings.Settings(Settings.CONFIGFILE)
		self.settings.load()
		self.config_restore(Settings.MYPATH+"/.virtualbricks.state")


	def getbrickbyname(self, name):
		for b in self.bricks:
			if b.name == name:
				return b
		return None

	def run(self):
		print "virtualbricks> ",
		sys.stdout.flush()
		p = select.poll()
		p.register(sys.stdin, select.POLLIN)
		while self.running_condition:
			if (self.showconsole):
				if (len(p.poll(10)) > 0):
					command = sys.stdin.readline()
					self.parse(command.rstrip('\n'))
					print
					print "virtualbricks> ",
					sys.stdout.flush()
			else:
				time.sleep(1)
		sys.exit(0)

	def config_dump(self,f):
		try:
			p = open(f, "w+")
		except:
			print "ERROR WRITING CONFIGURATION!\nProbably file doesn't exist or you can't write it."
			return

		for b in self.bricks:
			p.write('[' + b.get_type() +':'+ b.name + ']\n')
			for k,v in b.cfg.iteritems():
				# VMDisk objects don't need to be saved
				if b.get_type()!="Qemu" or ( b.get_type()=="Qemu" and k not in ['hda', 'hdb', 'hdc', 'hdd', 'fda', 'fdb'] ):
					p.write(k +'=' + str(v) + '\n')

		for b in self.bricks:
			for pl in b.plugs:
				if b.get_type()=='Qemu':
					if pl.mode == 'vde':
						p.write('link|' + b.name + "|" + pl.sock.nickname+'|'+pl.model+'|'+pl.mac+'|'+str(pl.vlan)+'\n')
					else:
						p.write('userlink|'+b.name+'||'+pl.model+'|'+pl.mac+'|'+str(pl.vlan)+'\n')
				elif (pl.sock is not None):
					p.write('link|' + b.name + "|" + pl.sock.nickname+'\n')


	def config_restore(self,f):
		try:
			p = open(f, "r")
		except:
			p = open(f, "w")
			return

		l = p.readline()
		b = None
		while (l):
			l = re.sub(' ','',l)
			if re.search("\A.*link\|", l) and len(l.split("|")) >= 3:
				l.rstrip('\n')
				print "************************* link detected"
				for bb in self.bricks:
					if bb.name == l.split("|")[1]:
						if (bb.get_type()=='Qemu'):
							sockname = l.split('|')[2]
							model = l.split("|")[3]
							macaddr = l.split("|")[4]
							vlan = l.split("|")[5]
							this_sock='?'
							if l.split("|")[0] == 'userlink':
								this_sock = '_hostonly'
							else:
								for s in self.socks:
									if s.nickname == sockname:
										this_sock = s
										break
							pl = bb.add_plug(this_sock, macaddr, model)

							pl.vlan = int(vlan)
							print "added eth%d" % pl.vlan
						else:
							self.connect(bb,l.split('|')[2].rstrip('\n'))

			if l.startswith('['):
				ntype = l.lstrip('[').split(':')[0]
				name = l.split(':')[1].rstrip(']\n')
				print "new brick: "+ntype+":"+name
				try:
					self.newbrick(ntype,name)
					for bb in self.bricks:
						if name == bb.name:
							b = bb
				except Exception:
					print "--------- Bad config line"
					l = p.readline()
					continue

				l = p.readline()
				print "-------- loading settings for "+b.name + " first line: " + l
				parameters = []
				while b and l and not l.startswith('[') and not re.search("\A.*link\|", l):
					if len(l.split('=')) > 1:
						print "setting" + l.strip('\n')
						parameters.append(l.rstrip('\n'))
					l = p.readline()
				b.initialize(parameters)
<<<<<<< HEAD

=======
					
>>>>>>> 5a7c9a6f
				continue
			l = p.readline()


	def quit(self):
		for b in self.bricks:
			if b.proc is not None:
				b.poweroff()
		print 'Engine: Bye!'
		self.config_dump(Settings.MYPATH+"/.virtualbricks.state")
		self.running_condition = False
		sys.exit(0)


	def proclist(self):
		procs = 0
		for b in self.bricks:
			if b.proc is not None:
				procs+=1


		if procs > 0:
			print "PID\tType\tname"
			for b in self.bricks:
				if b.proc is not None:
					print "%d\t%s\t%s" % (b.pid,b.get_type(),b.name)
		else:
			print "No process running"

	def parse(self, command):
		if (command == 'q' or command == 'quit'):
			self.quit()
		elif (command == 'h' or command == 'help'):
			print 'no help available'
		elif (command == 'ps'):
			self.proclist()

		elif command.startswith('n ') or command.startswith('new '):
			self.newbrick(*command.split(" ")[1:])
		elif command == 'list':
			for obj in self.bricks:
				print "%s %s" % (obj.get_type(), obj.name)
			print "End of list."
			print

		elif command == 'socks':
			for s in self.socks:
				print "%s" % s.nickname,
				if s.brick is not None:
					print " - port on %s %s - %d available" % (s.brick.get_type(), s.brick.name, s.get_free_ports())
				else:
					print "not configured."
		else:
			found=None
			for obj in self.bricks:
				if obj.name == command.split(" ")[0]:
					found = obj
					break

			if found is not None and len(command.split(" ")) > 1:
				self.brickAction(found, command.split(" ")[1:])
			else:
				print 'Invalid command "%s"' % command

	def brickAction(self, obj, cmd):
		if (cmd[0] == 'on'):
			obj.poweron()
		if (cmd[0] == 'off'):
			obj.poweroff()
		if (cmd[0] == 'config'):
			obj.configure(cmd[1:])
		if (cmd[0] == 'show'):
			obj.cfg.dump()
		if (cmd[0] == 'connect' and len(cmd) == 2):
			if(self.connect(obj, cmd[1].rstrip('\n'))):
				print ("Connection ok")
			else:
				print ("Connection failed")
		if (cmd[0] == 'disconnect'):
			obj.disconnect()
		if (cmd[0] == 'help'):
			obj.help()

	def connect(self, brick, nick):
		endpoint = None
		if len(nick) == 0:
			return False
		for n in self.socks:
			if n.nickname == nick:
				endpoint = n
		if endpoint is not None:
			return 	brick.connect(endpoint)
		else:
			print "cannot find " + nick
			print self.socks


	def delbrick(self,bricktodel):
		for b in self.bricks:
			if b == bricktodel:
				for so in b.socks:
					self.socks.remove(so)
				self.bricks.remove(b)
				del(b)
	def dupbrick(self,bricktodup):
		b1 = copy.copy(bricktodup)
		b1.cfg = copy.deepcopy(bricktodup.cfg)
		b1.name = "copy_of_"+bricktodup.name
		b1.plugs = []
		b1.socks = []
		if b1.get_type() == "Switch":
			portname = b1.name + "_port"
			b1.socks.append(Sock(b1, portname))
			b1.cfg.path = Settings.MYPATH + '/' + b1.name + '.ctl'
		if b1.get_type().startswith("Wire"):
			self.cfg.sock0 = ""
			self.cfg.sock1 = ""

		if (b1.cfg.console):
			b1.cfg.console = Settings.MYPATH + '/' + b1.name + '.mgmt'
		self.bricks.append(b1)
		b1.on_config_changed()

	def renamebrick(self,b,newname):
		newname = ValidName(newname)
		if newname == None:
			raise InvalidNameException
		else:
			b.name = newname
			if b.get_type() == "Switch":
				for so in b.socks:
					so.nickname = b.name + "_port"
				b.cfg.path = Settings.MYPATH + '/' + b.name + '.ctl'
				b.cfg.console = Settings.MYPATH + '/' + b.name + '.mgmt'
			b.gui_changed = True

	def newbrick(self, ntype="", name=""):
		for oldb in self.bricks:
			if oldb.name == name:
				raise InvalidNameException
		name = ValidName(name)
		if not name:
			raise InvalidNameException

		if ntype == "switch" or ntype == "Switch":
			s = Switch(self,name)
			print "new switch %s OK" % s.name
		elif ntype == "tap" or ntype == "Tap":
			s = Tap(self,name)
			print "new tap %s OK" % s.name
		elif ntype == "vm" or ntype == "Qemu":
			s = VM(self, name)
			print "new vm %s OK" % s.name
		elif ntype == "wire" or ntype == "Wire" or ntype == "Cable":
			s = Wire(self, name)
			print "new cable %s OK" % s.name
		elif ntype == "wirefilter" or ntype == "Wirefilter":
			s = Wirefilter(self,name)
			print "new wirefilter %s OK" % s.name
		elif ntype == "tunnell" or ntype == "Tunnel Server" or ntype == "TunnelListen":
			s = TunnelListen(self,name)
			print "new tunnel server %s OK" % s.name
		elif ntype == "tunnelc" or ntype == "Tunnel Client" or ntype == "TunnelConnect":
			s = TunnelConnect(self,name)
			print "new tunnel client %s OK" % s.name
		#elif ...:
		else:
			print 'Invalid command.'
			return False
		return True<|MERGE_RESOLUTION|>--- conflicted
+++ resolved
@@ -148,17 +148,9 @@
 				val += kv[1]
 
 			print "setting %s to '%s'" % (kv[0], val)
-<<<<<<< HEAD
 			self[kv[0]] = val
 			return True
-
-=======
-			# pure magic. I love python.
-			self.__dict__[kv[0]] = val
-			return True
-		
-	  
->>>>>>> 5a7c9a6f
+ 
 	def set_obj(self, key, obj):
 		print "setting_obj %s to '%s'" % (key, obj)
 		self[key] = obj
@@ -220,10 +212,6 @@
 				return False
 		return True
 
-<<<<<<< HEAD
-
-=======
->>>>>>> 5a7c9a6f
 	def initialize(self, attrlist):
 		for attr in attrlist:
 			self.cfg.set(attr)
@@ -1014,17 +1002,10 @@
 			res.append(args[1])
 		if self.cfg.gdb:
 			res.append('-gdb')
-<<<<<<< HEAD
 			res.append('tcp::' + self.cfg.gdbport)
 		if self.cfg.vnc:
 			res.append('-vnc')
 			res.append(':' + self.cfg.vncN)
-=======
-			res.append('tcp::' + self.cfg.gdbport) 
-		if self.cfg.vnc:
-			res.append('-vnc')
-			res.append(':' + self.cfg.vncN) 
->>>>>>> 5a7c9a6f
 		if self.cfg.vga:
 			res.append('-vga')
 			res.append('std')
@@ -1220,11 +1201,7 @@
 						parameters.append(l.rstrip('\n'))
 					l = p.readline()
 				b.initialize(parameters)
-<<<<<<< HEAD
-
-=======
-					
->>>>>>> 5a7c9a6f
+
 				continue
 			l = p.readline()
 
