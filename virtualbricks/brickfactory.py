#!/usr/bin/python
# -*- coding: utf-8 -*-

"""
Virtualbricks - a vde/qemu gui written in python and GTK/Glade.
Copyright (C) 2011 Virtualbricks team

This program is free software; you can redistribute it and/or
modify it under the terms of the GNU General Public License
as published by the Free Software Foundation; either version 2
of the License, or (at your option) any later version.

This program is distributed in the hope that it will be useful,
but WITHOUT ANY WARRANTY; without even the implied warranty of
MERCHANTABILITY or FITNESS FOR A PARTICULAR PURPOSE.  See the
GNU General Public License for more details.

You should have received a copy of the GNU General Public License
along with this program; if not, write to the Free Software
Foundation, Inc., 51 Franklin Street, Fifth Floor, Boston, MA  02110-1301, USA.
"""

import copy
import gobject
import os
import re
import select
import socket
import subprocess
import sys
from threading import Thread, Timer
import time, socket, hashlib
from virtualbricks import tools
from virtualbricks.gui.graphics import *
from virtualbricks.logger import ChildLogger
from virtualbricks.models import BricksModel, EventsModel
from virtualbricks.settings import CONFIGFILE, MYPATH, Settings
from virtualbricks.errors import (BadConfig, DiskLocked, InvalidAction,
	InvalidName, Linkloop, NotConnected, UnmanagedType)
from virtualbricks.tcpserver import TcpServer

def CommandLineOutput(outf, data):
	if outf == sys.stdout:
		return outf.write(data + '\n')
	else:
		return outf.send(data + '\n')

class RemoteHost():
	def __init__(self, factory, address):
		self.factory = factory
		self.addr = (address,1050)
		self.connected=False
		self.password=""
		self.factory.remotehosts_changed=True
		self.autoconnect=False

	def num_bricks(self):
		r = 0
		for b in self.factory.bricks:
			if b.homehost and b.homehost.addr[0] == self.addr[0]:
				r+=1
		return r

	def connect(self):
		self.sock = socket.socket(socket.AF_INET, socket.SOCK_STREAM)
		print self.addr
		try:
			self.sock.connect(self.addr)
		except:
			print "ERROR"
			return False,"Error connecting to host"
		else:
			try:
				rec = self.sock.recv(5)
			except:
				return False,"Error reading from socket"

		if (not rec.startswith('HELO')):
			return False,"Invalid server response"
		rec = self.sock.recv(256)
		sha = hashlib.sha256()
		sha.update(self.password)
		sha.update(rec)
		hashed = sha.digest()
		self.sock.send(hashed)
		p = select.poll()
		p.register(self.sock, select.POLLIN)
		if p.poll(2000):
			rec = self.sock.recv(4)
			if rec.startswith("OK"):
				self.connected=True
				self.post_connect_init()
				self.factory.remotehosts_changed=True
				return True,"Success"
		self.factory.remotehosts_changed=True
		return False,"Authentication Failed."

	def disconnect(self):
		if self.connected:
			for b in self.factory.bricks:
				if b.homehost and b.homehost.addr[0] == self.addr[0]:
					b.poweroff()
			self.send("reset all")
			self.sock.close()
			self.connected=False
		self.factory.remotehosts_changed=True

	def upload(self,b):
		try:
			self.send("new "+b.get_type()+" "+b.name)
			self.putconfig(b)
			self.factory.remotehosts_changed=True
		except:
			return False
		else:
			return True

	def putconfig(self,b):
		try:
			for (k, v) in b.cfg.iteritems():
				if k != 'homehost':
					self.send(b.name + ' config ' + "%s=%s" % (k, v))
			self.factory.remotehosts_changed=True
		except:
			return False
		else:
			return True

	def post_connect_init(self):
		self.send('reset all')

		for b in self.factory.bricks:
			if b.homehost and b.homehost.addr == self.addr:
					self.upload(b)
					self.putconfig(b)

	def send(self, cmd):
		if self.connected:
			self.sock.send(cmd + '\n')
			p = select.poll()
			p.register(self.sock, select.POLLIN)
			if (p.poll(5000)):
				rec = self.sock.recv(4)
				if rec.startswith("OK"):
					return True
		return False

	def recv(self, size):
		if not self.connected:
			return ""
		return self.sock.recv(size)




def ValidName(name):
	name=str(name)
	if not re.search("\A[a-zA-Z]", name):
		return None
	while(name.startswith(' ')):
		name = name.lstrip(' ')
	while(name.endswith(' ')):
		name = name.rstrip(' ')

	name = re.sub(' ', '_', name)
	if not re.search("\A\w+\Z", name):
		return None
	return name

class Plug(ChildLogger):
	def __init__(self, brick):
		ChildLogger.__init__(self, brick)
		self.brick = brick
		self.sock = None
		self.antiloop = False
		self.mode = 'vde'

	def configured(self):
		return self.sock is not None

	def connected(self):
		if self.antiloop:
			if self.settings.get('erroronloop'):
				raise NotConnected('Network loop detected!')
			self.antiloop = False
			return False

		self.antiloop = True
		if self.sock is None or self.sock.brick is None:
			self.antiloop = False
			return False
		self.sock.brick.poweron()

		if self.sock.brick.proc is None:
			self.antiloop = False
			return False
		for p in self.sock.brick.plugs:
			if not p.connected():
				self.antiloop = False
				return False
		self.antiloop = False
		return True

	def connect(self, sock):
		if sock is None:
			return False
		else:
			sock.plugs.append(self)
			self.sock = sock
			return True

	def disconnect(self):
		self.sock = None

class Sock(object):
	def __init__(self, brick, name = ""):
		self.brick = brick
		self.path = name
		self.nickname = name
		self.plugs = []
		self.mode="sock"
		self.brick.factory.socks.append(self)

	def get_free_ports(self):
		return int(self.brick.cfg.numports) - len(self.plugs)

	def has_valid_path(self):
		print self.path
		return os.access(os.path.dirname(self.path), os.W_OK)

class BrickConfig(dict):
	"""Generic configuration for Brick

	>>> cfg = BrickConfig()
	>>> cfg.enabled = True
	>>> cfg['enabled'] == True
	True
	>>> cfg.enabled == True
	True
	>>> cfg.disabled = True
	>>> cfg['disabled'] == True
	True
	>>> cfg.disabled == True
	True
	>>> from copy import deepcopy
	>>> cfg2 = deepcopy(cfg)
	"""
	def __getattr__(self, name):
		"""override dict.__getattr__"""
		try:
			return self[name]
		except KeyError:
			raise AttributeError(name)

	def __setattr__(self, name, value):
		"""override dict.__setattr__"""
		self[name] = value
		#Set value for running brick
		self.set_running(name, value)

	def set(self, attr):
		kv = attr.split("=")
		if len(kv) < 2:
			return False
		else:
			val = ''
			if len(kv) > 2:
				val = '"'
				for c in kv[1:]:
					val += c.lstrip('"').rstrip('"')
					val += "="
				val = val.rstrip('=') + '"'
			else:
				val += kv[1]
			#print "setting %s to '%s'" % (kv[0], val)
			self[kv[0]] = val
			#Set value for running brick
			self.set_running(kv[0], val)
			return True

	def set_obj(self, key, obj):
		self[key] = obj

	def set_running(self, key, value):
		"""
		Set the value for the running brick,
		if available and running
		"""
		import inspect
		stack = inspect.stack()
		frame = stack[2][0]
		caller = frame.f_locals.get('self', None)

		if not isinstance(caller, Brick):
			return
		if not callable(caller.get_cbset):
			return
		callback = caller.get_cbset(key)
		if callable(callback):
			#self.debug("Callback: setting value %s for key %s" %(value,key))
			callback(caller, value)
		#else: self.debug("callback not found for key: %s" % (key))

	def dump(self):
		for (k, v) in self.iteritems():
			print "%s=%s" % (k, v)

class Brick(ChildLogger):
	def __init__(self, _factory, _name, homehost=""):
		ChildLogger.__init__(self, _factory)
		self.factory = _factory
		self.settings = self.factory.settings
		self.project_parms = self.factory.project_parms
		self.active = False
		self.name = _name
		self.plugs = []
		self.socks = []
		self.proc = None
		self.cfg = BrickConfig()
		#self.cfg.numports = 0 #Why is it needed here!?!
		self.command_builder = dict()
		self.factory.bricks.append(self)
		self.gui_changed = False
		self.need_restart_to_apply_changes = False
		self._needsudo = False
		self.internal_console = None
		self.icon = Icon(self)
		self.icon.get_img() #sic
		self.terminal = "vdeterm"
		self.config_socks = []
		self.cfg.pon_vbevent = ""
		self.cfg.poff_vbevent = ""
		self.cfg.homehost=homehost
		self.homehost = None
		if (homehost):
			self.set_host(homehost)

		self.factory.bricksmodel.add_brick(self)

	def needsudo(self):
		return self.factory.TCP is None and self._needsudo

	def set_host(self,host):
		self.cfg.homehost=host
		self.homehost = None
		if len(host) > 0:
			for existing in self.factory.remote_hosts:
				if existing.addr[0] == host:
					self.homehost = existing
					break
			if not self.homehost:
				self.homehost = RemoteHost(self.factory, host)
				self.factory.remote_hosts.append(self.homehost)

	def restore_self_plugs(self): # DO NOT REMOVE
		pass

	def clear_self_socks(self, sock=None): # DO NOT REMOVE
		pass

	def __deepcopy__(self, memo):
		newname = self.factory.nextValidName("Copy_of_%s" % self.name)
		if newname is None:
			raise InvalidName("'%s' (was '%s')" % newname)
		new_brick = type(self)(self.factory, newname)
		new_brick.cfg = copy.deepcopy(self.cfg, memo)
		return new_brick

	def path(self):
		return "%s/%s.ctl" % (MYPATH, self.name)

	def console(self):
		return "%s/%s.mgmt" % (MYPATH, self.name)

	def cmdline(self):
		return ""

	def pidfile(self):
		return "/tmp/%s.pid" % self.name
	pidfile = property(pidfile)

	def getname(self):
		return self.name

	def on_config_changed(self):
		return

	def help(self):
		print "Object type: " + self.get_type()
		print "Possible configuration parameter: "
		for (switch, v) in self.command_builder.items():
			if not switch.startswith("*"):
				if callable(v):
					print v.__name__,
				else:
					print v,
				print "  ",
				print "\t(like %s %s)" % (self.prog(), switch)
			else:
				print "%s %s\tset '%s' to append this value to the command line with no argument prefix" % (switch, v, v)
		print "END of help"
		print

	def configured(self):
		return False

	def properly_connected(self):
		for p in self.plugs:
			if not p.configured():
				return False
		return True

	def check_links(self):
		for p in self.plugs:
			if not p.connected():
				return False
		return True

	def initialize(self, attrlist):
		"""TODO attrs : dict attr => value"""
		for attr in attrlist:
			self.cfg.set(attr)
			k=attr.split("=")[0]
			if k == 'homehost':
				self.set_host(attr.split('=')[1])

	def configure(self, attrlist):
		"""TODO attrs : dict attr => value"""
		self.initialize(attrlist)
		# TODO brick should be gobject and a signal should be launched
		self.factory.bricksmodel.change_brick(self)
		self.on_config_changed()
		if self.homehost and self.homehost.connected:
			self.homehost.putconfig(self)

	def connect(self, endpoint):
		for p in self.plugs:
			if not p.configured():
				if p.connect(endpoint):
					self.on_config_changed()
					self.gui_changed = True
					return True
		return False

	def disconnect(self):
		for p in self.plugs:
			if p.configured():
				p.disconnect()
		self.on_config_changed()

	def get_cbset(self, key):
		cb = None
		try:
			if self.get_type() == 'Switch':
				cb = Switch.__dict__["cbset_" + key]

			elif self.get_type() == 'Wirefilter':
				cb = Wirefilter.__dict__["cbset_" + key]

			elif self.get_type() == 'Qemu':
				cb = VM.__dict__["cbset_" + key]

		except:
			cb = None
		return cb


	############################
	########### Poweron/Poweroff
	############################

	def poweron(self):

		if not self.configured():
			print "bad config"
			raise BadConfig()
		if not self.properly_connected():
			print "not connected"
			raise NotConnected()
		if not self.check_links():
			print "link down"
			raise Linkloop()
		self._poweron()
		self.factory.bricksmodel.change_brick(self)

	def build_cmd_line(self):
		res = []

		for (switch, v) in self.command_builder.items():
			if not switch.startswith("#"):
				if callable(v):
					value = v()
				else:
					value = self.cfg.get(v)
				if value is "*":
					res.append(switch)
				elif value is not None and len(value) > 0:
					if not switch.startswith("*"):
						res.append(switch)
					res.append(value)
		return res

	def args(self):
		res = []
		res.append(self.prog())
		for c in self.build_cmd_line():
			res.append(c)
		return res

	def _poweron(self):
		if self.proc != None:
			return
		command_line = self.args()

		if self.needsudo():
			sudoarg = ""
			for cmdarg in command_line:
				sudoarg += cmdarg + " "
			sudoarg += "-P %s" % self.pidfile
			command_line[0] = self.settings.get("sudo")
			command_line[1] = sudoarg
		self.debug(_("Starting: '%s'"), ' '.join(command_line))
<<<<<<< HEAD

		if self.homehost:
			if not self.homehost.connected:
				self.info("Error: You must be connected to the host to perform this action")
				return
			else:
				self.proc = self.homehost.send(self.name+" on")
		else:
			# LOCAL BRICK
			try:
				self.proc = subprocess.Popen(command_line, stdin=subprocess.PIPE, stdout=subprocess.PIPE, stderr=subprocess.STDOUT)
			except OSError:
				self.error("OSError: Brick startup failed. Check your configuration!")

			if self.proc is not None:
				self.pid = self.proc.pid
			else:
				self.error("Brick startup failed. Check your configuration!")
=======
		try:
			self.proc = subprocess.Popen(command_line, stdin=subprocess.PIPE, stdout=subprocess.PIPE, stderr=subprocess.STDOUT)
		except OSError:
			self.factory.err("OSError Brick startup failed. Check your configuration!")

		if self.proc is not None:
			if self.needsudo:
				timeout=0

				while not os.path.exists(self.pidfile):
					if timeout > 10:
						self.debug( "Pidfile not Ready!" )
						break
					time.sleep(0.5)
					timeout = timeout + 1

				if os.path.exists(self.pidfile):
					with open(self.pidfile) as pidfile:
						self.pid = int(pidfile.readline().rstrip("\n"))
						self.gui_changed=True

			else:
				self.pid = self.proc.pid
		else:
			self.factory.err(self, "Brick startup failed. Check your configuration!")
>>>>>>> 440a7981

			if self.open_internal_console and callable(self.open_internal_console):
				self.internal_console = self.open_internal_console()
			# LOCAL BRICK END

		self.factory.emit("brick-started")
		self.post_poweron()

	def poweroff(self):
		if self.proc is None:
			return
		if self.homehost:
			self.proc = None
			self.homehost.send(self.name+" off")
			return

		self.debug(_("Shutting down %s"), self.name)
		is_running = self.proc.poll() is None
		if is_running:
<<<<<<< HEAD
			if self.needsudo():
				proc = subprocess.Popen([self.settings.get('sudo'),
					'kill', "'`cat %s`'" % self.pidfile])
=======
			if self.needsudo:

				with open(self.pidfile) as pidfile:
					pid = pidfile.readline().rstrip("\n")

				command=[self.settings.get('sudo'), 'kill', pid]
				proc = subprocess.Popen([self.settings.get('sudo'),'kill', pid])
>>>>>>> 440a7981
				ret = proc.wait()
				if ret != 0:
					self.factory.err(self, _("can not stop brick (error code: '%s')"), ret)
					return
			else:
				try:
					self.proc.terminate()
				except Exception, err:
					self.factory.err(self, _("can not send SIGTERM: '%s'"), err)

		ret = None
		while ret is None:
			ret = self.proc.poll()

		self.proc = None
		self.need_restart_to_apply_changes = False
		if self.close_internal_console and callable(self.close_internal_console):
			self.close_internal_console()
		self.internal_console = None
		self.factory.emit("brick-stopped")
		self.post_poweroff()

	def post_poweron(self):
		self.active = True
		self.start_related_events(on=True)

	def post_poweroff(self):
		self.active = False
		self.start_related_events(off=True)

	def start_related_events(self, on=True, off=False):

		if on == False and off == False:
			return

		if (off and not self.cfg.poff_vbevent) or (on and not self.cfg.pon_vbevent):
			return

		if off:
			ev=self.factory.geteventbyname(self.cfg.poff_vbevent)
		elif on:
			ev=self.factory.geteventbyname(self.cfg.pon_vbevent)

		if ev:
			ev.poweron()
		else:
			self.warning("Warning. The Event '"+self.cfg.poff_vbevent+\
					"' attached to Brick '"+\
					self.name+"' is not available. Skipping execution.")

	#############################
	# Console related operations.
	#############################
	def has_console(self):
		for i in range(1, 10):
			if self.proc != None and self.console() and os.path.exists(self.console()):
				return True
			else:
				time.sleep(0.5)
		return False


	def open_console(self):
		self.debug("open_console")
		if not self.has_console():
			return

		if os.access(self.settings.get('term'), os.X_OK):
			cmdline = [self.settings.get('term'), '-T', self.name, '-e', self.terminal, self.console()]
		elif os.access(self.settings.get('alt-term'), os.X_OK):
			cmdline = [self.settings.get('alt-term'), '-t', self.name, '-e', self.terminal + " " + self.console()]
		else:
			self.factory.err(self, _("Error: cannot start a terminal emulator"))
			return
		try:
			console = subprocess.Popen(cmdline)
		except:
			self.exception(_("Error running command line")+ " '" + cmdline + " '")
			return

	#Must be overridden in Qemu to use appropriate console as internal (stdin, stdout?)
	def open_internal_console(self):
		self.debug("open_internal_console")
		if not self.has_console():
			self.debug(self.get_type() + " " + _("does not have a console"))
			return None
		for i in range(1, 10):
			try:
				time.sleep(0.5)
				c = socket.socket(socket.AF_UNIX)
				c.connect(self.console())
			except:
				pass
			else:
				return c
		self.factory.err(self, self.get_type() + ": " + _("error opening internal console"))
		return None

	def send(self, msg):
		if self.internal_console == None or not self.active:
			self.debug(self.get_type()+": cancel send")
			return
		try:
			self.debug(self.get_type()+": sending '%s'", msg)
			self.internal_console.send(msg)
		except Exception, err:
			self.exception(self.get_type()+": send failed : %s", err)

	def recv(self):
		self.debug("recv")
		if self.internal_console == None:
			return ''
		res = ''
		p = select.poll()
		p.register(self.internal_console, select.POLLIN)
		while True:
			pollret = p.poll(300)
			if (len(pollret) == 1 and pollret[0][1] == select.POLLIN):
				line = self.internal_console.recv(100)
				res += line
			else:
				break
		return res

	def close_internal_console(self):
		if not self.has_console():
			return
		self.internal_console.close()

	def close_tty(self):
		sys.stdin.close()
		sys.stdout.close()
		sys.stderr.close()

	def get_parameters(self):
		raise NotImplemented('get_parameters')

	def get_state(self):
		"""return state of the brick"""
		if self.proc is not None:
			state = _('running')
		elif not self.properly_connected():
			state = _('disconnected')
		else:
			state = _('off')
		return state

class VbShellCommand(str):
	def __init__(self, mystr):
		self=mystr
	pass

class ShellCommand(str):
	def __init__(self, mystr):
		self=mystr
	pass

class Event(ChildLogger):
	def __init__(self, _factory, _name):
		ChildLogger.__init__(self, _factory)
		self.factory = _factory
		self.settings = self.factory.settings
		self.active = False
		self.name = _name
		self.cfg = BrickConfig()
		self.cfg.actions = list()
		self.cfg.delay = 0
		self.factory.events.append(self)
		self.gui_changed = False
		self.need_restart_to_apply_changes = False
		self._needsudo = False
		self.internal_console = None
		self.icon = Icon(self)
		self.icon.get_img() #sic
		self.factory.eventsmodel.add_event(self)
		self.on_config_changed()
		self.timer = None

	def needsudo(self):
		return self.factory.TCP is None and self._needsudo

	def help(self):
		print "Object type: " + self.get_type()
		print "Possible configuration parameter: "
		print "delay=n OR add [vb-shell command] OR addsh [host-shell command]"
		print "Example: <eventname> config delay=5"
		print "Example: <eventname> config add new switch myswitch add n wirefilter wf"
		print "Example: <eventname> config addsh touch /tmp/vbshcmd addsh cp /tmp/vbshcmd /tmp/vbshcmd1"
		print "END of help"
		print

	def get_type(self):
		return 'Event'

	def get_state(self):
		"""return state of the event"""
		if self.active:
			state = _('running')
		elif not self.configured():
			state = _('unconfigured')
		else:
			state = _('off')
		return state

	def get_cbset(self, key):
		cb = None
		try:
			if self.get_type() == 'Event':
				cb = Event.__dict__["cbset_" + key]
		except:
			cb = None
		return cb

	def change_state(self):
		if self.active:
			self.poweroff()
		else:
			self.poweron()

	def configured(self):
		return (len(self.cfg.actions) > 0 and self.cfg.delay > 0)

	def initialize(self, attrlist):
		if 'add' in attrlist and 'addsh' in attrlist:
			raise InvalidAction(_("Error: config line must contain add OR "
				"addsh."))
		elif('add' in attrlist):
			configactions = list()
			configactions = (' '.join(attrlist)).split('add')
			for action in configactions[1:]:
				action = action.strip()
				self.cfg.actions.append(VbShellCommand(action))
				self.info(_("Added vb-shell command: '%s'"), unicode(action))
		elif('addsh' in attrlist):
			configactions = list()
			configactions = (' '.join(attrlist)).split('addsh')
			for action in configactions[1:]:
				action = action.strip()
				self.cfg.actions.append(ShellCommand(action))
				self.info(_("Added host-shell command: '%s'"), unicode(action))
		else:
			for attr in attrlist:
				self.cfg.set(attr)

	def properly_connected(self):
		return True

	def get_parameters(self):
		tempstr = _("Delay") + ": %d" % int(self.cfg.delay)
		l = len(self.cfg.actions)
		if l > 0:
			tempstr += "; "+ _("Actions")+":"
			#Add actions cutting the tail if it's too long
			for s in self.cfg.actions:
				if isinstance(s, ShellCommand):
					tempstr += " \"*%s\"," % s
				else:
					tempstr += " \"%s\"," % s
			#Remove the last character
			tempstr=tempstr[0:-1]
		return tempstr

	def connect(self, endpoint):
		return True

	def disconnect(self):
		return

	def configure(self, attrlist):
		self.initialize(attrlist)
		# TODO brick should be gobject and a signal should be launched
		self.factory.eventsmodel.change_event(self)
		self.on_config_changed()

	############################
	########### Poweron/Poweroff
	############################
	def poweron(self):
		if not self.configured():
			print "bad config"
			raise BadConfig()
		if self.active:
			self.timer.cancel()
			self.active=False
			self.factory.emit("event-stopped")
			self.on_config_changed()
		try:
			self.timer.start()
		except RuntimeError:
			pass
		self.active = True
		self.factory.emit("event-started")

	def poweroff(self):
		if not self.active:
			return
		self.timer.cancel()
		self.active = False
		#We get ready for new poweron
		self.on_config_changed()
		self.factory.emit("event-stopped")

	def doactions(self):
		for action in self.cfg.actions:
			if (isinstance(action, VbShellCommand)):
				self.factory.parse(action)
			elif (isinstance(action, ShellCommand)):
				try:
					subprocess.Popen(action, shell = True)
				except:
					self.factory.err(self, "Error: cannot execute shell command \"%s\"" % action)
					continue
#			else:
#				#it is an event
#				action.poweron()

		self.active = False
		#We get ready for new poweron
		self.on_config_changed()
		self.factory.emit("event-accomplished")

	def on_config_changed(self):
		self.timer = Timer(float(self.cfg.delay), self.doactions, ())

	#############################
	# Console related operations.
	#############################
	def has_console(self):
			return False

	def close_tty(self):
		return

class Switch(Brick):
	"""
	>>> # bug #730812
	>>> from copy import deepcopy
	>>> factory = BrickFactory()
	>>> sw1 = Switch(factory, 'sw1')
	>>> sw2 = factory.dupbrick(sw1)
	>>> id(sw1) != id(sw2)
	True
	>>> sw1 is not sw2
	True
	>>> sw1.cfg is not sw2.cfg
	True
	>>> sw1.icon is not sw2.icon
	True
	"""
	def __init__(self, _factory, _name):
		Brick.__init__(self, _factory, _name)
		self.pid = -1
		self.cfg.numports = "32"
		self.cfg.hub = ""
		self.cfg.fstp = ""
		self.ports_used = 0
		self.command_builder = {"-s":self.path,
					"-M":self.console,
					"-x":"hubmode",
					"-n":"numports",
					"-F":"fstp",
					"--macaddr":"macaddr",
					"-m":"mode",
					"-g":"group",
					"--priority":"priority",
					"--mgmtmode":"mgmtmode",
					"--mgmtgroup":"mgmtgroup"

					}
		portname = self.name + "_port"
		self.socks.append(Sock(self, portname))
		self.on_config_changed()

	def get_parameters(self):
		fstp = ""
		hub = ""
		if (self.cfg.get('fstp',False)):
			if self.cfg.fstp == '*':
				fstp = ", FSTP"
		if (self.cfg.get('hub',False)):
			if self.cfg.hub == '*':
				hub = ", HUB"
		return _("Ports:") + "%d%s%s" % ((int(unicode(self.cfg.get('numports','32')))), fstp, hub)

	def prog(self):
		return self.settings.get("vdepath") + "/vde_switch"

	def get_type(self):
		return 'Switch'

	def on_config_changed(self):
		self.socks[0].path = self.path()

		if self.proc is not None:
			self.need_restart_to_apply_changes = True

	def configured(self):
		return self.socks[0].has_valid_path()

	# live-management callbacks
	def cbset_fstp(self, arg=False):
		self.debug( self.name + ": callback 'fstp' with argument " + arg)
		if arg:
			self.send("fstp/setfstp 1\n")
		else:
			self.send("fstp/setfstp 0\n")
		self.debug(self.recv())

	def cbset_hub(self, arg=False):
		self.debug( self.name + ": callback 'hub' with argument " + arg)
		if arg:
			self.send("port/sethub 1\n")
		else:
			self.send("port/sethub 0\n")
		self.debug(self.recv())

	def cbset_numports(self, arg="32"):
		self.debug( self.name + ": callback 'numports' with argument " + str(arg))
		self.send("port/setnumports " + str(arg))
		self.debug(self.recv())

class Tap(Brick):
	def __init__(self, _factory, _name):
		Brick.__init__(self, _factory, _name)
		self.pid = -1
		self.cfg.name = _name
		self.command_builder = {"-s":'sock', "*tap":"name"}
		self.cfg.sock = ""
		self.plugs.append(Plug(self))
		self._needsudo = True
		self.cfg.ip = "10.0.0.1"
		self.cfg.nm = "255.255.255.0"
		self.cfg.gw = ""
		self.cfg.mode = "off"

	def restore_self_plugs(self):
		self.plugs.append(Plug(self))

	def clear_self_socks(self, sock=None):
		self.cfg.sock=""

	def get_parameters(self):
		if self.plugs[0].sock:
			return _("plugged to %s ") % self.plugs[0].sock.brick.name

		return _("disconnected")

	def prog(self):
		return self.settings.get("vdepath") + "/vde_plug2tap"

	def get_type(self):
		return 'Tap'

	def console(self):
		return None

	def on_config_changed(self):
		if (self.plugs[0].sock is not None):
			self.cfg.sock = self.plugs[0].sock.path.rstrip("[]")
		if (self.proc is not None):
			self.need_restart_to_apply_changes = True

	def configured(self):
		return (self.plugs[0].sock is not None)

	def post_poweron(self):
		self.start_related_events(on=True)
		if self.cfg.mode == 'dhcp':
			ret = os.system(self.settings.get('sudo') + ' "dhclient ' + self.name + '"')

		elif self.cfg.mode == 'manual':
			# XXX Ugly, can't we ioctls?
			ret0 = os.system(self.settings.get('sudo') + ' "/sbin/ifconfig ' + self.name + ' ' + self.cfg.ip + ' netmask ' + self.cfg.nm + '"')
			if (len(self.cfg.gw) > 0):
				ret1 = os.system(self.settings.get('sudo') + ' "/sbin/route add default gw ' + self.cfg.gw + ' dev ' + self.name + '"')
		else:
			return


class Wire(Brick):
	def __init__(self, _factory, _name):
		Brick.__init__(self, _factory, _name)
		self.pid = -1
		self.cfg.name = _name
		self.command_builder = {"#sock left":"sock0", "#sock right":"sock1"}
		self.cfg.sock0 = ""
		self.cfg.sock1 = ""
		self.plugs.append(Plug(self))
		self.plugs.append(Plug(self))

	def restore_self_plugs(self):
		while len(self.plugs) < 2 :
			self.plugs.append(Plug(self))

	def clear_self_socks(self, sock=None):
		if sock is None:
			self.cfg.sock0=""
			self.cfg.sock1=""
		elif self.cfg.sock0 == sock:
			self.cfg.sock0=""
		elif self.cfg.sock1 == sock:
			self.cfg.sock1=""

	def get_parameters(self):
		if self.plugs[0].sock:
			p0 = self.plugs[0].sock.brick.name
		else:
			p0 = _("disconnected")

		if self.plugs[1].sock:
			p1 = self.plugs[1].sock.brick.name
		else:
			p1 = _("disconnected")

		if p0 != _('disconnected') and p1 != _('disconnected'):
			return _("Configured to connect") + " " + p0 + " " + "to" + " " + p1
		else:
			return _("Not yet configured.") + " " +\
				_("Left plug is") + " " + p0 +" " + _("and right plug is")+\
				" " + p1

	def on_config_changed(self):
		if (self.plugs[0].sock is not None):
			self.cfg.sock0 = self.plugs[0].sock.path.rstrip('[]')
		if (self.plugs[1].sock is not None):
			self.cfg.sock1 = self.plugs[1].sock.path.rstrip('[]')
		if (self.proc is not None):
			self.need_restart_to_apply_changes = True

	def configured(self):
		return (self.plugs[0].sock is not None and self.plugs[1].sock is not None)

	def prog(self):
		return self.settings.get("vdepath") + "/dpipe"

	def get_type(self):
		return 'Wire'

	def args(self):
		res = []
		res.append(self.prog())
		res.append(self.settings.get("vdepath") + '/vde_plug')
		res.append(self.cfg.sock0)
		res.append('=')
		res.append(self.settings.get("vdepath") + '/vde_plug')
		res.append(self.cfg.sock1)
		return res

class Wirefilter(Wire):
	def __init__(self, _factory, _name):
		Wire.__init__(self, _factory, _name)
		self.command_builder = {
			"-d":"delay",
			"-l":"loss",
			"-L":"lostburst",
			"-D":"dup",
			"-b":"bandwidth",
			"-s":"speed",
			"-c":"chanbufsize",
			"-n":"noise",
			"-m":"mtu",
			"-N":"nofifo",
			"-M":self.console,
		}

		self.cfg.mtuLR = ""
		self.cfg.mtuRL = ""
		#remove the following line when the interface will split mtu
		#into mtu[LR,RL]
		self.cfg.mtu = ""
		self.cfg.mtuck = ""
		self.cfg.noiseLR = ""
		self.cfg.noiseRL = ""
		#remove the following line when the interface will split noise
		#into noise[LR,RL]
		self.cfg.noise = ""
		self.cfg.chanbufsizeLR = ""
		self.cfg.chanbufsizeRL = ""
		#remove the following line when the interface will split chanbufsize
		#into chanbufsize[LR,RL]
		self.cfg.chanbufsize = ""
		self.cfg.delayLR = ""
		self.cfg.delayRL = ""
		self.cfg.lossLR = ""
		self.cfg.lossRL = ""
		self.cfg.lostburstLR = ""
		self.cfg.lostburstRL = ""
		#remove the following line when the interface will split lostburst
		#into lostburst[LR,RL]
		self.cfg.lostburst = ""
		self.cfg.gilbertck = ""
		self.cfg.dupLR = ""
		self.cfg.dupRL = ""
		self.cfg.speedLR = ""
		self.cfg.speedRL = ""
		self.cfg.speedLRunit = ""
		self.cfg.speedRLunit = ""
		self.cfg.speedLRdistribution = ""
		self.cfg.speedRLdistribution = ""
		self.cfg.bandwidthLR = ""
		self.cfg.bandwidthRL = ""
		self.cfg.bandwidthLRunit = ""
		self.cfg.bandwidthRLunit = ""
		self.cfg.bandwidthLRdistribution = ""
		self.cfg.bandwidthRLdistribution = ""

	def args(self):
		res = []
		res.append(self.prog())
		res.append('-v')
		res.append(self.cfg.sock0 + ":" + self.cfg.sock1)

		if len(self.cfg.delayLR) > 0:
			res.append("-d")
			res.append("LR" + self.cfg.delayLR)
		if len(self.cfg.delayRL) > 0:
			res.append("-d")
			res.append("RL" + self.cfg.delayRL)

		if len(self.cfg.lossLR) > 0:
			res.append("-l")
			res.append("LR" + self.cfg.lossLR)
		if len(self.cfg.lossRL) > 0:
			res.append("-l")
			res.append("RL" + self.cfg.lossRL)

		if len(self.cfg.dupLR) > 0:
			res.append("-D")
			res.append("LR" + self.cfg.dupLR)
		if len(self.cfg.dupRL) > 0:
			res.append("-D")
			res.append("RL" + self.cfg.dupRL)

		if len(self.cfg.speedLR) > 0:
			res.append("-s")
			res.append("LR" + self.cfg.speedLR + self.cfg.speedLRunit + self.cfg.speedLRdistribution)
		if len(self.cfg.speedRL) > 0:
			res.append("-s")
			res.append("RL" + self.cfg.speedRL + self.cfg.speedRLunit + self.cfg.speedRLdistribution)

		if len(self.cfg.bandwidthLR) > 0:
			res.append("-b")
			res.append("LR" + self.cfg.bandwidthLR + self.cfg.bandwidthLRunit + self.cfg.bandwidthLRdistribution)
		if len(self.cfg.bandwidthRL) > 0:
			res.append("-b")
			res.append("RL" + self.cfg.bandwidthRL + self.cfg.bandwidthRLunit + self.cfg.bandwidthRLdistribution)

		if len(self.cfg.chanbufsizeLR) > 0:
			res.append("-c")
			res.append("LR" + self.cfg.chanbufsizeLR)
		if len(self.cfg.chanbufsizeRL) > 0:
			res.append("-c")
			res.append("RL" + self.cfg.chanbufsizeRL)

		if len(self.cfg.noiseLR) > 0:
			res.append("-n")
			res.append("LR" + self.cfg.noiseLR)
		if len(self.cfg.noiseRL) > 0:
			res.append("-n")
			res.append("RL" + self.cfg.noiseRL)

		if len(self.cfg.mtuLR) > 0:
			res.append("-m")
			res.append("LR" + self.cfg.mtuLR)
		if len(self.cfg.mtuRL) > 0:
			res.append("-m")
			res.append("RL" + self.cfg.mtuRL)

		if len(self.cfg.lostburstLR) > 0:
			res.append("-L")
			res.append("LR" + self.cfg.lostburstLR)
		if len(self.cfg.lostburstRL) > 0:
			res.append("-L")
			res.append("RL" + self.cfg.lostburstRL)

		for param in Brick.build_cmd_line(self):
			res.append(param)
		return res

	def prog(self):
		return self.settings.get("vdepath") + "/wirefilter"

	def get_type(self):
		return 'Wirefilter'

	#callbacks for live-management
	def cbset_lossLR(self, arg=0):
		self.debug(self.name + ": callback 'loss LR' with argument " + arg)
		self.send("loss LR " + arg + "\n")
		self.debug(self.recv())

	def cbset_lossRL(self, arg=0):
		self.debug(self.name + ": callback 'loss RL' with argument " + arg)
		self.send("loss RL " + arg + "\n")
		self.debug(self.recv())

	def cbset_loss(self, arg=0):
		self.debug(self.name + ": callback 'loss LR&RL' with argument " + arg)
		self.send("loss " + arg + "\n")
		self.debug(self.recv())

	def cbset_speedLR(self, arg=0):
		self.debug(self.name + ": callback 'speed LR' with argument " + arg)
		self.send("speed LR " + arg + "\n")
		self.debug(self.recv())

	def cbset_speedRL(self, arg=0):
		self.debug(self.name + ": callback 'speed RL' with argument " + arg)
		self.send("speed RL " + arg + "\n")
		self.debug(self.recv())

	def cbset_speed(self, arg=0):
		self.debug(self.name + ": callback 'speed LR&RL' with argument " + arg)
		self.send("speed " + arg + "\n")
		self.debug(self.recv())

	def cbset_noiseLR(self, arg=0):
		self.debug(self.name + ": callback 'noise LR' with argument " + arg)
		self.send("noise LR " + arg + "\n")
		self.debug(self.recv())

	def cbset_noiseRL(self, arg=0):
		self.debug(self.name + ": callback 'noise RL' with argument " + arg)
		self.send("noise RL " + arg + "\n")
		self.debug(self.recv())

	def cbset_noise(self, arg=0):
		self.debug(self.name + ": callback 'noise LR&RL' with argument " + arg)
		self.send("noise " + arg + "\n")
		self.debug(self.recv())

	def cbset_bandwidthLR(self, arg=0):
		self.debug(self.name + ": callback 'bandwidth LR' with argument " + arg)
		self.send("bandwidth LR " + arg + "\n")
		self.debug(self.recv())

	def cbset_bandwidthRL(self, arg=0):
		self.debug(self.name + ": callback 'bandwidth RL' with argument " + arg)
		self.send("bandwidth RL " + arg + "\n")
		self.debug(self.recv())

	def cbset_bandwidth(self, arg=0):
		self.debug(self.name + ": callback 'bandwidth RL&LR' with argument " + arg)
		self.send("bandwidth " + arg + "\n")
		self.debug(self.recv())

	def cbset_delayLR(self, arg=0):
		self.debug(self.name + ": callback 'delay LR' with argument " + arg)
		self.send("delay LR " + arg + "\n")
		self.debug(self.recv())

	def cbset_delayRL(self, arg=0):
		self.debug(self.name + ": callback 'delay RL' with argument " + arg)
		self.send("delay RL " + arg + "\n")
		self.debug(self.recv())

	def cbset_delay(self, arg=0):
		self.debug(self.name + ": callback 'delay LR&RL' with argument " + arg)
		self.send("delay " + arg + "\n")
		self.debug(self.recv())

	def cbset_dupLR(self, arg=0):
		self.debug(self.name + ": callback 'dup LR' with argument " + arg)
		self.send("dup LR " + arg + "\n")
		self.debug(self.recv())

	def cbset_dupRL(self, arg=0):
		self.debug(self.name + ": callback 'dup RL' with argument " + arg)
		self.send("dup RL " + arg + "\n")
		self.debug(self.recv())

	def cbset_dup(self, arg=0):
		self.debug(self.name + ": callback 'dup RL&LR' with argument " + arg)
		self.send("dup " + arg + "\n")
		self.debug(self.recv())

	def cbset_mtuLR(self, arg=0):
		self.debug(self.name + ": callback 'mtu LR' with argument " + arg)
		self.send("mtu LR " + arg + "\n")
		self.debug(self.recv())

	def cbset_mtuRL(self, arg=0):
		self.debug(self.name + ": callback 'mtu RL' with argument " + arg)
		self.send("mtu RL " + arg + "\n")
		self.debug(self.recv())

	def cbset_mtu(self, arg=0):
		self.debug(self.name + ": callback 'mtu LR&RL' with argument " + arg)
		self.send("mtu " + arg + "\n")
		self.debug(self.recv())

	def cbset_lostburstLR(self, arg=0):
		self.debug(self.name + ": callback 'lostburst LR' with argument " + arg)
		self.send("lostburst LR " + arg + "\n")
		self.debug(self.recv())

	def cbset_lostburstRL(self, arg=0):
		self.debug(self.name + ": callback 'lostburst RL' with argument " + arg)
		self.send("lostburst RL " + arg + "\n")
		self.debug(self.recv())

	def cbset_lostburst(self, arg=0):
		self.debug(self.name + ": callback 'lostburst RL&RL' with argument " + arg)
		self.send("lostburst " + arg + "\n")
		self.debug(self.recv())

	def cbset_chanbufsizeLR(self, arg=0):
		self.debug(self.name + ": callback 'chanbufsize (capacity) LR' with argument " + arg)
		self.send("chanbufsize LR " + arg + "\n")
		self.debug(self.recv())

	def cbset_chanbufsizeRL(self, arg=0):
		self.debug(self.name + ": callback 'chanbufsize (capacity) RL' with argument " + arg)
		self.send("chanbufsize RL " + arg + "\n")
		self.debug(self.recv())

	def cbset_chanbufsize(self, arg=0):
		self.debug(self.name + ": callback 'chanbufsize (capacity) LR&RL' with argument " + arg)
		self.send("chanbufsize " + arg + "\n")
		self.debug(self.recv())

	#Follows a "duplicate" code of "chanbufsizeXX", because chanbufsize was called
	#capacity before. Justo to be sure...
	#Remove when will be sure that "capacity" will not be used anymore.
	def cbset_capacityLR(self, arg=0):
		self.cbset_chanbufsizeLR(arg)

	def cbset_capacityRL(self, arg=0):
		self.cbset_chanbufsizeRL(arg)

	def cbset_capacity(self, arg=0):
		self.cbset_chanbufsize(arg)

class TunnelListen(Brick):
	def __init__(self, _factory, _name):
		Brick.__init__(self, _factory, _name)
		self.pid = -1
		self.cfg.name = _name
		self.command_builder = {"-s":'sock',
			"#password":"password",
			"-p":"port"
		}
		self.cfg.sock = ""
		self.cfg.password = ""
		self.plugs.append(Plug(self))
		self.cfg.port = "7667"

	def restore_self_plugs(self):
		self.plugs.append(Plug(self))

	def clear_self_socks(self, sock=None):
		self.cfg.sock=""

	def get_parameters(self):
		if self.plugs[0].sock:
			return _("plugged to") + " " + self.plugs[0].sock.brick.name + " " +\
				_("listening to udp:") + " " + str(self.cfg.port)
		return _("disconnected")

	def prog(self):
		return self.settings.get("vdepath") + "/vde_cryptcab"

	def get_type(self):
		return 'TunnelListen'

	def on_config_changed(self):
		if (self.plugs[0].sock is not None):
			self.cfg.sock = self.plugs[0].sock.path.rstrip('[]')
		if (self.proc is not None):
			self.need_restart_to_apply_changes = True

	def configured(self):
		return (self.plugs[0].sock is not None)

	def args(self):
		pwdgen = "echo %s | sha1sum >/tmp/tunnel_%s.key && sync" % (self.cfg.password, self.name)
		print "System= %d" % os.system(pwdgen)
		res = []
		res.append(self.prog())
		res.append("-P")
		res.append("/tmp/tunnel_%s.key" % self.name)
		for arg in self.build_cmd_line():
			res.append(arg)
		return res

	#def post_poweroff(self):
	#	os.unlink("/tmp/tunnel_%s.key" % self.name)
	#	pass


class TunnelConnect(TunnelListen):
	def __init__(self, _factory, _name):
		TunnelListen.__init__(self, _factory, _name)
		self.command_builder = {"-s":'sock',
			"#password":"password",
			"-p":"localport",
			"-c":"host",
			"#port":"port"
		}
		self.cfg.sock = ""
		self.cfg.host = ""
		self.cfg.localport = "10771"
		self.cfg.port = "7667"

	def get_parameters(self):
		if self.plugs[0].sock:
			return _("plugged to") + self.plugs[0].sock.brick.name +\
				_(", connecting to udp://") + str(self.cfg.host)

		return _("disconnected")

	def on_config_changed(self):
		if (self.plugs[0].sock is not None):
			self.cfg.sock = self.plugs[0].sock.path.rstrip('[]')

		p = self.cfg.get("port")
		if p is not None:
			h = self.cfg.get("host")
			if h is not None:
				h = h.split(":")[0]
				h += ":" + p
				self.cfg.host = h

		if (self.proc is not None):
			self.need_restart_to_apply_changes = True

	def configured(self):
		return (self.plugs[0].sock is not None) and self.cfg.get("host") and len(self.cfg.host) > 0

	def get_type(self):
		return 'TunnelConnect'


class VMPlug(Plug, BrickConfig):
	def __init__(self, brick):
		Plug.__init__(self, brick)
		self.mac = tools.RandMac()
		self.model = 'rtl8139'
		self.vlan = len(self.brick.plugs) + len(self.brick.socks)
		self.mode = 'vde'

class VMSock(Sock, BrickConfig):
	def __init__(self,brick):
		Sock.__init__(self, brick)
		self.mac = tools.RandMac()
		self.model = 'rtl8139'
		self.vlan = len(self.brick.plugs) + len(self.brick.socks)
		self.path = MYPATH + "/" + self.brick.name+ "_sock_eth" + str(self.vlan) + "[]"
		self.nickname = self.path.split('/')[-1].rstrip('[]')
	def connect(self, endpoint):
		return


class VMPlugHostonly(VMPlug):
	def __init__(self, _brick):
		VMPlug.__init__(self, _brick)
		self.mode = 'hostonly'

	def connect(self, endpoint):
		return

	def configured(self):
		return True

	def connected(self):
		self.debug( "CALLED hostonly connected" )
		return True

class VMDisk():
	def __init__(self, name, dev, basefolder=""):
		self.Name = name
		self.base = ""
		self.cow = False
		self.device = dev
		#self.snapshot = False
		self.real_disk_name=""
		self.basefolder = basefolder

	def args(self, k):
		ret = []

		diskname = self.get_real_disk_name()

		if k:
			ret.append("-" + self.device)
		ret.append(diskname)
		return ret

	def get_real_disk_name(self):
		if self.cow:
			if not os.path.exists(self.basefolder):
				os.makedirs(self.basefolder)
			cowname = self.basefolder + "/" + self.Name + "_" + self.device + ".cow"
			if not os.access(cowname, os.R_OK):
				os.system('qemu-img create -b %s -f cow %s' % (self.base, cowname))
				os.system('sync')
				time.sleep(2)
			return cowname
		else:
			return self.base

class VM(Brick):
	DISKS_LOCKED = set()
	def __init__(self, _factory, _name):
		Brick.__init__(self, _factory, _name)
		self.pid = -1
		self.cfg.name = _name
		self.cfg.argv0 = "i386"
		self.cfg.machine = ""
		self.cfg.cpu = ""
		self.cfg.smp = ""
		self.cfg.ram = "64"
		self.cfg.novga = ""
		self.cfg.vga = ""
		self.cfg.vnc = ""
		self.cfg.vncN = "1"
		self.cfg.usbmode = ""
		self.cfg.snapshot = ""
		self.cfg.boot = ""
		self.cfg.basehda = ""
		# PRIVATE COW IMAGES MUST BE CREATED IN A DIFFERENT DIRECTORY FOR EACH PROJECT
		#basepath = self.settings.get("baseimages") + "/." + self.project_parms['id']
		self.basepath = self.settings.get("baseimages")
		self.cfg.set_obj("hda", VMDisk(_name, "hda", self.basepath))
		self.cfg.privatehda = ""
		self.cfg.basehdb = ""
		self.cfg.set_obj("hdb", VMDisk(_name, "hdb", self.basepath))
		self.cfg.privatehdb = ""
		self.cfg.basehdc = ""
		self.cfg.set_obj("hdc", VMDisk(_name, "hdc", self.basepath))
		self.cfg.privatehdc = ""
		self.cfg.basehdd = ""
		self.cfg.set_obj("hdd", VMDisk(_name, "hdd", self.basepath))
		self.cfg.privatehdd = ""
		self.cfg.basefda = ""
		self.cfg.set_obj("fda", VMDisk(_name, "fda", self.basepath))
		self.cfg.privatefda = ""
		self.cfg.basefdb = ""
		self.cfg.set_obj("fdb", VMDisk(_name, "fdb", self.basepath))
		self.cfg.privatefdb = ""
		self.cfg.basemtdblock = ""
		self.cfg.set_obj("mtdblock", VMDisk(_name, "mtdblock", self.basepath))
		self.cfg.privatemtdblock = ""
		self.cfg.cdrom = ""
		self.cfg.device = ""
		self.cfg.cdromen = ""
		self.cfg.deviceen = ""
		self.cfg.kvm = ""
		self.cfg.soundhw = ""
		self.cfg.rtc = ""
		#kernel etc.
		self.cfg.kernel = ""
		self.cfg.kernelenbl = ""
		self.cfg.initrd = ""
		self.cfg.initrdenbl = ""
		self.cfg.gdb = ""
		self.cfg.gdbport = ""
		self.cfg.kopt = ""
		self.cfg.icon = ""
		self.terminal = "unixterm"
		self.cfg.keyboard = ""
		self.cfg.noacpi = ""
		self.cfg.sdl = ""
		self.cfg.portrait = ""
		self.cfg.tdf = ""
		self.cfg.kvmsm = ""
		self.cfg.kvmsmem = ""
		self.cfg.serial = ""

		self.command_builder = {
			'#argv0':'argv0',
			'#M':'machine',
			'#cpu':'cpu',
			'-smp':'smp',
			'-m':'ram',
			'-boot':'boot',
			##numa not supported
			'#basefda':'basefda',
			'#basefdb':'basefdb',
			'#basehda':'basehda',
			'#basehdb':'basehdb',
			'#basehdc':'basehdc',
			'#basehdd':'basehdd',
			'#basemtdblock':'basemtdblock',
			'#privatehda': 'privatehda',
			'#privatehdb': 'privatehdb',
			'#privatehdc': 'privatehdc',
			'#privatehdd': 'privatehdd',
			'#privatefda': 'privatefda',
			'#privatefdb': 'privatefdb',
			'#privatemtdblock': 'privatemtdblock',
			'#cdrom':'cdrom',
			'#device':'device',
			'#cdromen': 'cdromen',
			'#deviceen': 'deviceen',
			##extended drive: TBD
			#'-mtdblock':'mtdblock', ## TODO 0.3
			'#keyboard':'keyboard',
			'-soundhw':'soundhw',
			'-usb':'usbmode',
			##usbdevice to be implemented as a collection
			##device to be implemented as a collection
			####'-name':'name', for NAME, BRINCKNAME is used.
			#'-uuid':'uuid',
			'-nographic':'novga',
			#'-curses':'curses', ## not implemented
			#'-no-frame':'noframe', ## not implemented
			#'-no-quit':'noquit', ## not implemented.
			'-snapshot':'snapshot',
			'#vga':'vga',
			'#vncN':'vncN',
			'#vnc':'vnc',
			#'-full-screen':'full-screen', ## TODO 0.3
			'-sdl':'sdl',
			'-portrait':'portrait',
			'-win2k-hack':'win2k', ## not implemented
			'-no-acpi':'noacpi',
			#'-no-hpet':'nohpet', ## ???
			#'-baloon':'baloon', ## ???
			##acpitable not supported
			##smbios not supported
			'#kernel':'kernel',
			'#kernelenbl':'kernelenbl',
			'#append':'kopt',
			'#initrd':'initrd',
			'#initrdenbl': 'initrdenbl',
			#'-serial':'serial',
			#'-parallel':'parallel',
			#'-monitor':'monitor',
			#'-qmp':'qmp',
			#'-mon':'',
			#'-pidfile':'', ## not needed
			#'-singlestep':'',
			#'-S':'',
			'#gdb_e':'gdb',
			'#gdb_port':'gdbport',
			#'-s':'',
			#'-d':'',
			#'-hdachs':'',
			#'-L':'',
			#'-bios':'',
			'#kvm':'kvm',
			#'-no-reboot':'', ## not supported
			#'-no-shutdown':'', ## not supported
			'-loadvm':'loadvm',
			#'-daemonize':'', ## not supported
			#'-option-rom':'',
			#'-clock':'',
			'#rtc':'rtc',
			#'-icount':'',
			#'-watchdog':'',
			#'-watchdog-action':'',
			#'-echr':'',
			#'-virtioconsole':'', ## future
			#'-show-cursor':'',
			#'-tb-size':'',
			#'-incoming':'',
			#'-nodefaults':'',
			#'-chroot':'',
			#'-runas':'',
			#'-readconfig':'',
			#'-writeconfig':'',
			#'-no-kvm':'', ## already implemented otherwise
			#'-no-kvm-irqchip':'',
			#'-no-kvm-pit':'',
			#'-no-kvm-pit-reinjection':'',
			#'-pcidevice':'',
			#'-enable-nesting':'',
			#'-nvram':'',
			'-tdf':'tdf',
			'#kvmsm':'kvmsm',
			'#kvmsmem': 'kvmsmem',
			#'-mem-path':'',
			#'-mem-prealloc':'',
			'#icon': 'icon',
			'#serial': 'serial'
		}

	def get_parameters(self):
		txt = _("command:") + " %s, ram: %s" % (self.prog(), self.cfg.ram)
		for p in self.plugs:
			if p.mode == 'hostonly':
				txt += ', eth %s: Host' % unicode(p.vlan)
			elif p.sock:
				txt += ', eth %s: %s' % (unicode(p.vlan), p.sock.nickname)
		return txt

	def get_type(self):
		return "Qemu"

	def configured(self):
		cfg_ok = True
		for p in self.plugs:
			if p.sock is None and p.mode == 'vde':
				cfg_ok = False
		return cfg_ok
	# QEMU PROGRAM SELECTION
	def prog(self):
		if (len(self.cfg.argv0) > 0 and self.cfg.kvm != "*"):
			cmd = self.settings.get("qemupath") + "/" + self.cfg.argv0
		else:
			cmd = self.settings.get("qemupath") + "/qemu"
		if self.cfg.kvm :
			cmd = self.settings.get("qemupath") + "/kvm"
		return cmd


	def args(self):
		res = []
		res.append(self.prog())

		if (self.cfg.kvm == ""):
			if self.cfg.machine != "":
				res.append("-M")
				res.append(self.cfg.machine)
			if self.cfg.cpu != "":
				res.append("-cpu")
				res.append(self.cfg.cpu)

		for c in self.build_cmd_line():
			res.append(c)

		for dev in ['hda', 'hdb', 'hdc', 'hdd', 'fda', 'fdb', 'mtdblock']:
			if self.cfg.get("base" + dev) != "":
				disk = getattr(self.cfg, dev)
				disk.base = self.cfg.get("base" + dev)
				disk.cow = False
				if self.cfg.get("private" + dev) == "*":
					disk.cow = True
				real_disk = disk.get_real_disk_name()

				d_lock = real_disk in VM.DISKS_LOCKED
				if not d_lock and self.cfg.snapshot == "":
					VM.DISKS_LOCKED.add(real_disk)
					args = disk.args(True)
					res.append(args[0])
					res.append(args[1])
				elif self.cfg.snapshot=="*" or disk.cow==True:
					args = disk.args(True)
					res.append(args[0])
					res.append(args[1])
				else:
					raise DiskLocked("Disk base %s already used" %
						disk.base)

		if self.cfg.kernelenbl == "*" and self.cfg.kernel!="":
			res.append("-kernel")
			res.append(self.cfg.kernel)

		if self.cfg.initrdenbl == "*" and self.cfg.initrd!="":
			res.append("-initrd")
			res.append(self.cfg.initrd)

		if self.cfg.kopt != "" and self.cfg.kernelenbl =="*" and self.cfg.kernel != "":
			res.append("-append")
			res.append(self.cfg.kopt)

		if self.cfg.gdb:
			res.append('-gdb')
			res.append('tcp::' + self.cfg.gdbport)
		if self.cfg.vnc:
			res.append('-vnc')
			res.append(':' + self.cfg.vncN)
		if self.cfg.vga:
			res.append('-vga')
			res.append('std')

		res.append('-name')
		res.append(self.name)
		if (len(self.plugs) + len(self.socks) == 0):
			res.append('-net')
			res.append('none')
		else:
			for pl in self.plugs:
				res.append("-net")
				res.append("nic,model=%s,vlan=%d,macaddr=%s" % (pl.model, pl.vlan, pl.mac))
				if (pl.mode == 'vde'):
					res.append("-net")
					res.append("vde,vlan=%d,sock=%s" % (pl.vlan, pl.sock.path.rstrip('[]')))
				else:
					res.append("-net")
					res.append("user")
			for pl in self.socks:
				res.append("-net")
				res.append("nic,model=%s,vlan=%d,macaddr=%s" % (pl.model, pl.vlan, pl.mac))
				res.append("-net")
				res.append("vde,vlan=%d,sock=%s" % (pl.vlan, pl.path))

		if (self.cfg.cdromen == "*"):
			if (self.cfg.cdrom != ""):
				res.append('-cdrom')
				res.append(self.cfg.cdrom)
		elif (self.cfg.deviceen == "*"):
			if (self.cfg.device != ""):
				res.append('-cdrom')
				res.append(self.cfg.device)

		if (self.cfg.rtc == "*"):
			res.append('-rtc')
			res.append('base=localtime')

		if (len(self.cfg.keyboard) == 2):
			res.append('-k')
			res.append(self.cfg.keyboard)

		if (self.cfg.kvmsm == "*"):
			res.append('-kvm-shadow-memory')
			res.append(self.cfg.kvmsmem)

		if (self.cfg.serial == "*"):
			res.append('-serial')
			res.append('unix:'+MYPATH+'/'+self.name+'_serial,server,nowait')

		res.append("-mon")
		res.append("chardev=mon")
		res.append("-chardev")
		res.append('socket,id=mon_cons,path=%s,server,nowait' % self.console2())

		res.append("-mon")
		res.append("chardev=mon_cons")
		res.append("-chardev")
		res.append('socket,id=mon,path=%s,server,nowait' % self.console())

		return res

	def __deepcopy__(self, memo):
		newname = self.factory.nextValidName("Copy_of_%s" % self.name)
		if newname is None:
			raise InvalidName("'%s' (was '%s')" % newname)
		new_brick = type(self)(self.factory, newname)
		new_brick.cfg = copy.deepcopy(self.cfg, memo)

		new_brick.newname_changes(newname)

		return new_brick

	def newname_changes(self, newname):

		basepath = self.basepath

		self.cfg.set_obj("hda", VMDisk(newname, "hda", basepath))
		self.cfg.set_obj("hdb", VMDisk(newname, "hdb", basepath))
		self.cfg.set_obj("hdc", VMDisk(newname, "hdc", basepath))
		self.cfg.set_obj("hdd", VMDisk(newname, "hdd", basepath))
		self.cfg.set_obj("fda", VMDisk(newname, "fda", basepath))
		self.cfg.set_obj("fdb", VMDisk(newname, "fdb", basepath))
		self.cfg.set_obj("mtdblock", VMDisk(newname, "mtdblock", basepath))

	def console(self):
		return "%s/%s_cons.mgmt" % (MYPATH, self.name)

	def console2(self):
		return "%s/%s.mgmt" % (MYPATH, self.name)

	def add_sock(self, mac=None, model=None):
		sk = VMSock(self)
		self.socks.append(sk)
		if mac:
			sk.mac = mac
		if model:
			sk.model = model
		self.gui_changed = True
		return sk

	def add_plug(self, sock=None, mac=None, model=None):
		if sock and sock == '_hostonly':
			pl = VMPlugHostonly(self)
#			print "hostonly added"
			pl.mode = "hostonly"
		else:
			pl = VMPlug(self)
		self.plugs.append(pl)
		if pl.mode == 'vde':
			pl.connect(sock)
		if mac:
			pl.mac = mac
		if model:
			pl.model = model
		self.gui_changed = True
		return pl

	def connect(self, endpoint):
		pl = self.add_plug()
		pl.mac = tools.RandMac()
		pl.model = 'rtl8139'
		pl.connect(endpoint)
		self.gui_changed = True

	def remove_plug(self, idx):
		for p in self.plugs:
			if p.vlan == idx:
				self.plugs.remove(p)
				del(p)
		for p in self.socks:
			if p.vlan == idx:
				self.socks.remove(p)
				del(p)
		for p in self.plugs:
			if p.vlan > idx:
				p.vlan -= 1
		for p in self.socks:
			if p.vlan > idx:
				p.vlan -= 1
		self.gui_changed = True

	def open_internal_console(self):

		if not self.has_console():
			self.factory.err(self, "No console detected.")
			return None

		try:
			time.sleep(0.5)
			c = socket.socket(socket.AF_UNIX)
			c.connect(self.console2())
			return c
		except Exception, err:
			self.factory.err(self, "Virtual Machine startup failed. Check your configuration!")
			return None

	def post_poweroff(self):
		self.active = False
		self.start_related_events(off=True)
		for dev in ['hda', 'hdb', 'hdc', 'hdd', 'fda', 'fdb', 'mtdblock']:
			if self.cfg.get("base" + dev):
				base = self.cfg.get("base" + dev)
				if base in VM.DISKS_LOCKED:
					VM.DISKS_LOCKED.remove(base)

class BrickFactory(ChildLogger, Thread, gobject.GObject):
	__gsignals__ = {
		'engine-closed' : (gobject.SIGNAL_RUN_LAST, gobject.TYPE_NONE, ()),
		'brick-error'   : (gobject.SIGNAL_RUN_LAST, gobject.TYPE_NONE, (str,)),
		'brick-started' : (gobject.SIGNAL_RUN_LAST, gobject.TYPE_NONE, ()),
		'brick-stopped' : (gobject.SIGNAL_RUN_LAST, gobject.TYPE_NONE, ()),
		'event-started' : (gobject.SIGNAL_RUN_LAST, gobject.TYPE_NONE, ()),
		'event-stopped' : (gobject.SIGNAL_RUN_LAST, gobject.TYPE_NONE, ()),
		'event-accomplished' : (gobject.SIGNAL_RUN_LAST, gobject.TYPE_NONE, ()),
	}

	def clear_project_parms(self):
		DEFAULT_PARMS = {
			"id": "0",
		}
		parms={}
		for key, value in DEFAULT_PARMS.items():
			parms[key]=value

		return parms

	def __init__(self, logger=None, showconsole=True, nogui=False, server=False):
		gobject.GObject.__init__(self)
		ChildLogger.__init__(self, logger)
		# DEFINE PROJECT PARMS
		self.project_parms = self.clear_project_parms()
		self.remote_hosts = []
		self.bricks = []
		self.events = []
		self.socks = []
		self.bricksmodel = BricksModel()
		self.eventsmodel = EventsModel()
		self.showconsole = showconsole
		self.remotehosts_changed=False
		self.TCP = None
		Thread.__init__(self)
		self.running_condition = True
		self.settings = Settings(CONFIGFILE, self)

		if server:
			if os.getuid() != 0:
				print ("ERROR: -server requires to be run by root.")
				sys.exit(5)
			self.start_tcp_server()

		if not self.TCP:
			self.info("Current project is %s" % self.settings.get('current_project'))
			self.config_restore(self.settings.get('current_project'))
		else:
			self.config_restore('/tmp/TCP_controlled.vb')


	def start_tcp_server(self):
		self.TCP = TcpServer(self)
		self.TCP.start()

	def getbrickbyname(self, name):
		for b in self.bricks:
			if b.name == name:
				return b
		return None

	def geteventbyname(self, name):
		for e in self.events:
			if e.name == name:
				return e
		return None

	def err(self, caller_obj, *args, **kargv):
		txt = ''
		for a in args:
			txt+=a
		self.emit("brick-error", txt)

	def run(self):
		print "virtualbricks> ",
		sys.stdout.flush()
		p = select.poll()
		p.register(sys.stdin, select.POLLIN)
		while self.running_condition:
			if (self.showconsole):
				if (len(p.poll(10)) > 0):
					command = sys.stdin.readline()
					self.parse(command.rstrip('\n'))
					print ""
					print "virtualbricks> ",
					sys.stdout.flush()
			else:
				time.sleep(1)
		sys.exit(0)

	def config_dump(self, f):
		if self.TCP:
			return
		try:
			p = open(f, "w+")
		except:
			self.factory.err(self, "ERROR WRITING CONFIGURATION!\nProbably file doesn't exist or you can't write it.")
			return

		self.debug("CONFIG DUMP on " + f)

		# If project hasn't an ID we need to calculate it
		if self.project_parms['id'] == "0":
			projects = int(self.settings.get('projects'))
			self.settings.set("projects", projects+1)
			self.project_parms['id']=str(projects+1)
			self.debug("Project no= " + str(projects+1) + ", Projects: " + self.settings.get("projects"))
			self.settings.store()

		# DUMP PROJECT PARMS
		p.write('[Project:'+f+']\n')
		for key, value in self.project_parms.items():
			p.write( key + "=" + value+"\n")

		# Remote hosts
		for r in self.remote_hosts:
			p.write('[RemoteHost:'+r.addr[0]+']\n')
			p.write('port='+str(r.addr[1])+'\n')
			p.write('password='+r.password+'\n')
			if r.autoconnect:
				p.write('autoconnect=True\n')
			else:
				p.write('autoconnect=False\n')



		for e in self.events:
			p.write('[' + e.get_type() + ':' + e.name + ']\n')
			for k, v in e.cfg.iteritems():
				#Special management for actions parameter
				if k == 'actions':
					tempactions=list()
					for action in e.cfg.actions:
						#It's an host shell command
						if isinstance(action, ShellCommand):
							tempactions.append("addsh "+action)
						#It's a vb shell command
						elif isinstance(action, VbShellCommand):
							tempactions.append("add "+action)
						else:
							self.factory.err( "Error: unmanaged action type."+\
							"Will not be saved!" )
							continue
					p.write(k + '=' + str(tempactions) + '\n')
				#Standard management for other parameters
				else:
					p.write(k + '=' + str(v) + '\n')

		for b in self.bricks:
			p.write('[' + b.get_type() + ':' + b.name + ']\n')
			for k, v in b.cfg.iteritems():
				# VMDisk objects don't need to be saved
				if b.get_type() != "Qemu" or (b.get_type() == "Qemu" and k not in ['hda', 'hdb', 'hdc', 'hdd', 'fda', 'fdb', 'mtdblock']):
					p.write(k + '=' + str(v) + '\n')

		for b in self.bricks:
			for sk in b.socks:
				if b.get_type() == 'Qemu':
					p.write('sock|' + b.name + "|" + sk.nickname + '|' + sk.model + '|' + sk.mac + '|' + str(sk.vlan) + '\n')
		for b in self.bricks:
			for pl in b.plugs:
				if b.get_type() == 'Qemu':
					if pl.mode == 'vde':
						p.write('link|' + b.name + "|" + pl.sock.nickname + '|' + pl.model + '|' + pl.mac + '|' + str(pl.vlan) + '\n')
					else:
						p.write('userlink|' + b.name + '||' + pl.model + '|' + pl.mac + '|' + str(pl.vlan) + '\n')
				elif (pl.sock is not None):
					p.write('link|' + b.name + "|" + pl.sock.nickname + '\n')




	def config_restore(self, f, create_if_not_found=True, start_from_scratch=False):
		"""
		ACTIONS flags for this:
		Initial restore of latest open: True,False (default)
		Open or Open Recent: False, True
		Import: False, False
		New: True, True (missing check for existing file, must be check from caller)
		"""

		try:
			p = open(f, "r")
		except:
			if create_if_not_found:
				p = open(f, "w+")
				self.info("Current project file" + f + " doesn't exist. Creating a new file.")
				self.current_project = f
			else:
				raise BadConfig()
			#return

		self.info("Open " + f + " project")


		if start_from_scratch:
			self.bricksmodel.clear()
			self.eventsmodel.clear()
			for b in self.bricks:
				self.delbrick(b)
			del self.bricks[:]

			for e in self.events:
				self.delevent(e)
			del self.events[:]

			# RESET PROJECT PARMS TO DEFAULT
			self.project_parms = self.clear_project_parms()
			if create_if_not_found:
				# UPDATE PROJECT ID
				projects = int(self.settings.get('projects'))
				self.settings.set("projects", projects+1)
				self.project_parms['id']=str(projects+1)
				self.debug("Project no= " + str(projects+1) + ", Projects: " + self.settings.get("projects"))
				self.settings.store()
				return

		l = p.readline()
		b = None
		while (l):
			l = re.sub(' ', '', l)
			if re.search("\A.*sock\|", l) and len(l.split("|")) >= 3:
				l.rstrip('\n')
				self.debug( "************************* sock detected" )
				for bb in self.bricks:
					if bb.name == l.split("|")[1]:
						if (bb.get_type() == 'Qemu'):
							sockname = l.split('|')[2]
							model = l.split("|")[3]
							macaddr = l.split("|")[4]
							vlan = l.split("|")[5]
							pl = bb.add_sock(macaddr, model)

							pl.vlan = int(vlan)
							self.debug( "added eth%d" % pl.vlan )

			if re.search("\A.*link\|", l) and len(l.split("|")) >= 3:
				l.rstrip('\n')
				self.debug( "************************* link detected" )
				for bb in self.bricks:
					if bb.name == l.split("|")[1]:
						if (bb.get_type() == 'Qemu'):
							sockname = l.split('|')[2]
							model = l.split("|")[3]
							macaddr = l.split("|")[4]
							vlan = l.split("|")[5]
							this_sock = "?"
							if l.split("|")[0] == 'userlink':
								this_sock = '_hostonly'
							else:
								for s in self.socks:
									if s.nickname == sockname:
										this_sock = s
										break
							if this_sock == '?':
								self.warning( "socket '" + sockname + \
											"' not found while parsing following line: " +\
											l + "\n. Skipping." )
								continue
							pl = bb.add_plug(this_sock, macaddr, model)

							pl.vlan = int(vlan)
							self.debug( "added eth%d" % pl.vlan )
						else:
							bb.config_socks.append(l.split('|')[2].rstrip('\n'))

			if l.startswith('['):
				ntype = l.lstrip('[').split(':')[0]
				name = l.split(':')[1].rstrip(']\n')

				self.info("new %s : %s", ntype, name)
				try:
					if ntype == 'Event':
						self.newevent(ntype, name)
						component = self.geteventbyname(name)
					# READ PROJECT PARMS
					elif ntype == 'Project':
						self.debug( "Found Project " + name  + " Sections" )
						l = p.readline()
						while l and not l.startswith('['):
							values= l.rstrip("\n").split("=")
							if len(values)>1 and values[0] in self.project_parms:
								self.debug( "Add " + values[0] )
								self.project_parms[values[0]]=values[1]
							l = p.readline()
						continue
					elif ntype == 'RemoteHost':
						self.debug("Found remote host %s" % name)
						newr=None
						for existing in self.remote_hosts:
							if existing.addr[0] == name:
								newr = existing
								break
						if not newr:
							newr = RemoteHost(self,name)
							self.remote_hosts.append(newr)
						l = p.readline()
						while l and not l.startswith('['):
							k,v = l.rstrip("\n").split("=")
							if k == 'password':
								newr.password = str(v)
							elif k == 'autoconnect' and v == 'True':
								newr.autoconnect = True
							l = p.readline()
						if newr.autoconnect:
							newr.connect()
						continue
					else: #elif ntype == 'Brick'
						self.newbrick(ntype, name)
						component = self.getbrickbyname(name)

				except Exception, err:
					import traceback,sys
					self.exception ( "--------- Bad config line:" + str(err))
					traceback.print_exc(file=sys.stdout)

					l = p.readline()
					continue

				l = p.readline()
				parameters = []
				while component and l and not l.startswith('[') and not re.search("\A.*link\|",l) and not re.search("\A.*sock\|", l):
					if len(l.split('=')) > 1:
						#Special management for event actions
						if l.split('=')[0] == "actions" and ntype == 'Event':
							actions=eval(''.join(l.rstrip('\n').split('=',1)[1:]))
							for action in actions:
								#Initialize one by one
								component.configure(action.split(' '))
							l = p.readline()
							continue
						parameters.append(l.rstrip('\n'))
					l = p.readline()
				if parameters:
					component.configure(parameters)

				continue
			l = p.readline()

		for b in self.bricks:
			for c in b.config_socks:
				self.connect_to(b,c)

		if self.project_parms['id']=="0":
			projects = int(self.settings.get('projects'))
			self.settings.set("projects", projects+1)
			self.project_parms['id']=str(projects+1)
			self.debug("Project no= " + str(projects+1) + ", Projects: " + self.settings.get("projects"))
			self.settings.store()

	def quit(self):
		for e in self.events:
			e.poweroff()
		for b in self.bricks:
			if b.proc is not None:
				b.poweroff()
		self.info(_('Engine: Bye!'))
		self.config_dump(self.settings.get('current_project'))
		self.running_condition = False
		self.emit("engine-closed")
		sys.exit(0)

	def proclist(self):
		procs = 0
		for b in self.bricks:
			if b.proc is not None:
				procs += 1

		if procs > 0:
			print "PID\tType\tname"
			for b in self.bricks:
				if b.proc is not None:
					print "%d\t%s\t%s" % (b.pid, b.get_type(), b.name)
		else:
			print "No process running"

	def parse(self, command, console=sys.stdout):
		if (command == 'q' or command == 'quit'):
			self.quit()
		elif (command == 'h' or command == 'help'):
			CommandLineOutput(console,  'Base command -------------------------------------------------')
			CommandLineOutput(console,  'ps				List of active process')
			CommandLineOutput(console,  'n[ew]				Create a new brick')
			CommandLineOutput(console,  'list				List of bricks already created')
			CommandLineOutput(console,  'socks				List of connections available for bricks')
			CommandLineOutput(console,  'conn[ections]			List of connections for each bricks')
			CommandLineOutput(console,  '\nBrick configuration command ----------------------------------')
			CommandLineOutput(console,  'BRICK_NAME show			List parameters of BRICK_NAME brick')
			CommandLineOutput(console,  'BRICK_NAME on			Starts BRICK_NAME')
			CommandLineOutput(console,  'BRICK_NAME off			Stops BRICK_NAME')
			CommandLineOutput(console,  'BRICK_NAME remove		Delete BRICK_NAME')
			CommandLineOutput(console,  'BRICK_NAME config PARM=VALUE	Configure a parameter of BRICK_NAME.')
			CommandLineOutput(console,  'BRICK_NAME connect NICK		Connect BRICK_NAME to a Sock')
			CommandLineOutput(console,  'BRICK_NAME disconnect		Disconnect BRICK_NAME to a sock')
			CommandLineOutput(console,  'BRICK_NAME help			Help about parameters of BRICK_NAME')
			return True
		elif (command == 'ps'):
			self.proclist()
			return True
		elif command.startswith('reset all'):
			self.reset_config()
		elif command.startswith('n ') or command.startswith('new '):
			if(command.startswith('n event') or (command.startswith('new event'))):
				self.newevent(*command.split(" ")[1:])
			else:
				self.newbrick(*command.split(" ")[1:])
			return True
		elif command == 'list':
			CommandLineOutput(console,  "Bricks:")
			for obj in self.bricks:
				CommandLineOutput(console,  "%s %s" % (obj.get_type(), obj.name))
			CommandLineOutput(console,"" )
			CommandLineOutput(console,  "Events:")
			for obj in self.events:
				CommandLineOutput(console,  "%s %s" % (obj.get_type(), obj.name))
			CommandLineOutput(console,  "End of list.")
			CommandLineOutput(console, "" )
			return True

		elif command == 'socks':
			for s in self.socks:
				CommandLineOutput(console,  "%s" % s.nickname,)
				if s.brick is not None:
					CommandLineOutput(console,  " - port on %s %s - %d available" % (s.brick.get_type(), s.brick.name, s.get_free_ports()))
				else:
					CommandLineOutput(console,  "not configured.")
			return True

		elif command.startswith("conn") or command.startswith("connections"):
			for b in self.bricks:
				CommandLineOutput(console,  "Connections from " + b.name + " brick:\n")
				for sk in b.socks:
					if b.get_type() == 'Qemu':
						CommandLineOutput(console,  '\tsock connected to ' + sk.nickname + ' with an ' + sk.model + ' (' + sk.mac + ') card\n')
				for pl in b.plugs:
					if b.get_type() == 'Qemu':
						if pl.mode == 'vde':
							CommandLineOutput(console,  '\tlink connected to ' + pl.sock.nickname + ' with a ' + pl.model + ' (' + pl.mac + ') card\n')
						else:
							CommandLineOutput(console,  '\tuserlink connected with a ' + pl.model + ' (' + pl.mac + ') card\n')
					elif (pl.sock is not None):
						CommandLineOutput(console,  '\tlink: ' + pl.sock.nickname + '\n')
			return True

		elif command.startswith("control ") and len(command.split(" "))==3:
			host=command.split(" ")[1]
			password = command.split(" ")[2]
			remote = None
			for h in self.remote_hosts:
				if h.addr == host:
					remote = h
					break
			if not remote:
				remote = RemoteHost(self, host)
			remote.password = password

			if remote.connect():
				CommandLineOutput(console, "Connection OK\n")
			else:
				CommandLineOutput(console, "Connection Failed.\n")

		elif command == '':
			return True

		else:
			found = None
			for obj in self.bricks:
				if obj.name == command.split(" ")[0]:
					found = obj
					break
			if found is None:
				for obj in self.events:
					if obj.name == command.split(" ")[0]:
						found = obj
						break

			if found is not None and len(command.split(" ")) > 1:
				self.brickAction(found, command.split(" ")[1:])
				return True
			else:
				print 'Invalid command "%s"' % command
				return False

	def brickAction(self, obj, cmd):
		if (cmd[0] == 'on'):
			obj.poweron()
		if (cmd[0] == 'off'):
			obj.poweroff()
		if (cmd[0] == 'remove'):
			if obj.get_type() == 'Event':
				self.delevent(obj)
			elif isinstance(obj, Brick):
				self.delbrick(obj)
			else:
				raise UnmanagedType()
		if (cmd[0] == 'config'):
			obj.configure(cmd[1:])
		if (cmd[0] == 'show'):
			obj.cfg.dump()
		if (cmd[0] == 'connect' and len(cmd) == 2):
			if(self.connect_to(obj, cmd[1].rstrip('\n'))):
				print ("Connection ok")
			else:
				print ("Connection failed")
		if (cmd[0] == 'disconnect'):
			obj.disconnect()
		if (cmd[0] == 'help'):
			obj.help()

	def connect_to(self, brick, nick):
		endpoint = None
		if not nick:
			return False
		for n in self.socks:
			if n.nickname == nick:
				endpoint = n
		if endpoint is not None:
			return brick.connect(endpoint)
		else:
			print "cannot find " + nick
			print self.socks

	def delbrick(self, bricktodel):
		# XXX check me

		if bricktodel.proc is not None:
			bricktodel.poweroff()

		for b in self.bricks:
			if b == bricktodel:
				for so in b.socks:
					self.socks.remove(so)
				self.bricks.remove(b)
			else: # connections to bricktodel must be deleted too
				for pl in reversed(b.plugs):
					if pl.sock:
						if pl.sock.nickname.startswith(bricktodel.name):
							self.debug( "Deleting plug to " + pl.sock.nickname )
							b.plugs.remove(pl)
							b.clear_self_socks(pl.sock.path)
							b.restore_self_plugs() # recreate Plug(self) of some objects

		self.bricksmodel.del_brick(bricktodel)

	def delevent(self, eventtodel):
		# XXX check me
		for e in self.events:
			if e == eventtodel:
				e.poweroff()
				self.events.remove(e)
		self.eventsmodel.del_event(eventtodel)

	def dupbrick(self, bricktodup):
		new_brick = copy.deepcopy(bricktodup)
		new_brick.on_config_changed()
		return new_brick

	def dupevent(self, eventtodup):
		newname = self.nextValidName("Copy_of_"+eventtodup.name)
		if newname == None:
			self.debug( "Name error duplicating event." )
			return
		self.newevent("Event", newname)
		event = self.geteventbyname(eventtodup.name)
		newevent = self.geteventbyname(newname)
		newevent.cfg = copy.deepcopy(event.cfg)
		newevent.active = False
		newevent.on_config_changed()

	def renamebrick(self, b, newname):
		newname = ValidName(newname)
		if newname == None:
			raise InvalidName()

		self.isNameFree(newname)

		b.name = newname
		if b.get_type() == "Switch":
			for so in b.socks:
				so.nickname = b.name + "_port"
		elif b.get_type() == "Qemu":
			b.newname_changes(newname)

		b.gui_changed = True

	def renameevent(self, e, newname):
		newname = ValidName(newname)
		if newname == None:
			raise InvalidName()

		self.isNameFree(newname)

		e.name = newname
		if e.get_type() == "Event":
			#It's a little comlicated here, if we are renaming
			#an event we have to rename it in all command of other
			#events...
			pass
		#e.gui_changed = True

	def isNameFree(self, name):
		for b in self.bricks:
			if b.name == name:
				return False

		for e in self.events:
			if e.name == name:
				return False

		return True

	def nextValidName(self, name, toappend="_new"):
		newname = ValidName(name)
		if not newname:
			return None
		for e in self.events:
			if newname == e.name:
				newname += toappend
		for b in self.bricks:
			if newname == b.name:
				newname += toappend
		return newname

	def newbrick(self, arg1="", arg2="",arg3="",arg4="", arg5=""):
		host=""
		if arg1 == "remote":
			remote=True
			ntype=arg2
			name=arg3
			host=arg4
		else:
			ntype=arg1
			name=arg2

		name = ValidName(name)
		if not name:
			raise InvalidName()

		if not self.isNameFree(name):
			raise InvalidName()

		if ntype == "switch" or ntype == "Switch":
			brick = Switch(self, name)
			self.debug("new switch %s OK", brick.name)
		elif ntype == "tap" or ntype == "Tap":
			brick = Tap(self, name)
			self.debug("new tap %s OK", brick.name)
		elif ntype == "vm" or ntype == "Qemu":
			brick = VM(self, name)
			self.debug("new vm %s OK", brick.name)
		elif ntype == "wire" or ntype == "Wire" or ntype == "Cable":
			brick = Wire(self, name)
			self.debug("new cable %s OK", brick.name)
		elif ntype == "wirefilter" or ntype == "Wirefilter":
			brick = Wirefilter(self, name)
			self.debug("new wirefilter %s OK", brick.name)
		elif ntype == "tunnell" or ntype == "Tunnel Server" or ntype == "TunnelListen":
			brick = TunnelListen(self, name)
			self.debug("new tunnel server %s OK", brick.name)
		elif ntype == "tunnelc" or ntype == "Tunnel Client" or ntype == "TunnelConnect":
			brick = TunnelConnect(self, name)
			self.debug("new tunnel client %s OK", brick.name)
		elif ntype == "event" or ntype == "Event":
			brick = Event(self, name)
			self.debug("new event %s OK", brick.name)
		else:
			self.err(self,"Invalid command '%s'", name)
			return False
		if len(host) > 0:
			brick.set_host(host)

		return True

	def reset_config(self):
		for b in self.bricks:
			b.poweroff()
			self.delbrick(b)
		for e in self.events:
			self.delevents(e)
		self.bricks=[]
		self.events=[]

	def newevent(self, ntype="", name=""):
		name = ValidName(name)
		if not name:
			raise InvalidName()

		if not self.isNameFree(name):
			raise InvalidName()

		if ntype == "event" or ntype == "Event":
			brick = Event(self, name)
			self.debug("new event %s OK", brick.name)
		else:
			self.err(self, "Invalid command '%s'", name)
			return False

		return True

gobject.type_register(BrickFactory)

if __name__ == "__main__":
	"""
	run tests with 'python BrickFactory.py -v'
	"""
	import doctest
	doctest.testmod()<|MERGE_RESOLUTION|>--- conflicted
+++ resolved
@@ -520,11 +520,9 @@
 			command_line[0] = self.settings.get("sudo")
 			command_line[1] = sudoarg
 		self.debug(_("Starting: '%s'"), ' '.join(command_line))
-<<<<<<< HEAD
-
 		if self.homehost:
 			if not self.homehost.connected:
-				self.info("Error: You must be connected to the host to perform this action")
+				self.factory.err(self, "Error: You must be connected to the host to perform this action")
 				return
 			else:
 				self.proc = self.homehost.send(self.name+" on")
@@ -533,43 +531,20 @@
 			try:
 				self.proc = subprocess.Popen(command_line, stdin=subprocess.PIPE, stdout=subprocess.PIPE, stderr=subprocess.STDOUT)
 			except OSError:
-				self.error("OSError: Brick startup failed. Check your configuration!")
+				self.factory.err(self,"OSError: Brick startup failed. Check your configuration!")
 
 			if self.proc is not None:
 				self.pid = self.proc.pid
 			else:
-				self.error("Brick startup failed. Check your configuration!")
-=======
-		try:
-			self.proc = subprocess.Popen(command_line, stdin=subprocess.PIPE, stdout=subprocess.PIPE, stderr=subprocess.STDOUT)
-		except OSError:
-			self.factory.err("OSError Brick startup failed. Check your configuration!")
-
-		if self.proc is not None:
-			if self.needsudo:
-				timeout=0
-
-				while not os.path.exists(self.pidfile):
-					if timeout > 10:
-						self.debug( "Pidfile not Ready!" )
-						break
-					time.sleep(0.5)
-					timeout = timeout + 1
-
-				if os.path.exists(self.pidfile):
-					with open(self.pidfile) as pidfile:
-						self.pid = int(pidfile.readline().rstrip("\n"))
-						self.gui_changed=True
-
-			else:
-				self.pid = self.proc.pid
-		else:
-			self.factory.err(self, "Brick startup failed. Check your configuration!")
->>>>>>> 440a7981
+				self.factory.err(self, "Brick startup failed. Check your configuration!")
 
 			if self.open_internal_console and callable(self.open_internal_console):
 				self.internal_console = self.open_internal_console()
 			# LOCAL BRICK END
+			self.factory.err(self, "Brick startup failed. Check your configuration!")
+
+		if self.open_internal_console and callable(self.open_internal_console):
+			self.internal_console = self.open_internal_console()
 
 		self.factory.emit("brick-started")
 		self.post_poweron()
@@ -585,11 +560,6 @@
 		self.debug(_("Shutting down %s"), self.name)
 		is_running = self.proc.poll() is None
 		if is_running:
-<<<<<<< HEAD
-			if self.needsudo():
-				proc = subprocess.Popen([self.settings.get('sudo'),
-					'kill', "'`cat %s`'" % self.pidfile])
-=======
 			if self.needsudo:
 
 				with open(self.pidfile) as pidfile:
@@ -597,7 +567,6 @@
 
 				command=[self.settings.get('sudo'), 'kill', pid]
 				proc = subprocess.Popen([self.settings.get('sudo'),'kill', pid])
->>>>>>> 440a7981
 				ret = proc.wait()
 				if ret != 0:
 					self.factory.err(self, _("can not stop brick (error code: '%s')"), ret)
