--- conflicted
+++ resolved
@@ -1754,7 +1754,6 @@
             label.set_visible(not overwrite)
             self.set_page_complete(page, overwrite)
         else:
-<<<<<<< HEAD
             overwrite_btn.set_active(False)
             overwrite_btn.set_visible(False)
             label.set_visible(False)
@@ -1796,8 +1795,6 @@
                                 filepath.FilePath(filename))
         dialog.destroy()
         return True
-=======
-            self.complete_d.errback(failure.Failure(ImportCanceled()))
 
 
 class SaveAsDialog(Window):
@@ -1838,5 +1835,4 @@
     @destroy_on_exit
     def on_response(self, dialog, response_id):
         if response_id == gtk.RESPONSE_OK:
-            project.current.save_as(self.get_project_name(), self.factory)
->>>>>>> 3bea960c
+            project.current.save_as(self.get_project_name(), self.factory)