#!/usr/bin/python
# -*- coding: utf-8 -*-
import os, re
import sys
import gtk
import gtk.glade
import virtualbricks_Global as Global
import virtualbricks_Settings as Settings
import virtualbricks_BrickFactory as BrickFactory
import gobject
import time
import pygraphviz as pgv
import subprocess
import Image



class VBGUI:
	def __init__(self):
		if not os.access(Settings.MYPATH, os.X_OK):
			os.mkdir(Settings.MYPATH)

		gtk.gdk.threads_init()
		self.brickfactory = BrickFactory.BrickFactory(self, True)
		self.brickfactory.start()
		self.topology = None
		try:
			self.gladefile = gtk.glade.XML('./virtualbricks.glade')
		except:
			print "Cannot open required file 'virtualbricks.glade'"
			sys.exit(1)
		self.widg = self.get_widgets(self.widgetnames())
		self.widg['main_win'].show()
		self.ps = []
		self.bricks = []


		self.config = self.brickfactory.settings
		self.config.load()
		self.signals()
		self.timers()
		self.topology_active = False

		self.sockscombo = dict()
		self.set_nonsensitivegroup(['cfg_Wirefilter_lossburst_text', 'cfg_Wirefilter_mtu_text'])
		self.running_bricks = self.treestore('treeview_joblist',
			[gtk.gdk.Pixbuf, gobject.TYPE_STRING, gobject.TYPE_STRING, gobject.TYPE_STRING],
			['','PID','Type','Name'])
		self.bookmarks = self.treestore('treeview_bookmarks',
				[gtk.gdk.Pixbuf,
				 gobject.TYPE_STRING,
				 gobject.TYPE_STRING,
				 gobject.TYPE_STRING,
				 gobject.TYPE_STRING],
				['','Status','Type','Name', 'Parameters'])

		# associate Drag and Drop action
		tree = self.gladefile.get_widget('treeview_bookmarks')
		tree.enable_model_drag_source(gtk.gdk.BUTTON1_MASK, [('BRICK', gtk.TARGET_SAME_WIDGET | gtk.TARGET_SAME_APP, 0)], gtk.gdk.ACTION_DEFAULT | gtk.gdk.ACTION_COPY)
		tree.enable_model_drag_dest([('BRICK', gtk.TARGET_SAME_WIDGET | gtk.TARGET_SAME_APP, 0)], gtk.gdk.ACTION_DEFAULT| gtk.gdk.ACTION_PRIVATE )


		self.vmplugs = self.treestore('treeview_networkcards',
				[	gobject.TYPE_STRING,
					gobject.TYPE_STRING,
					gobject.TYPE_STRING,
					gobject.TYPE_STRING
				],
				['Eth','connection','model','macaddr'])

		self.curtain = self.gladefile.get_widget('vpaned_mainwindow')
		self.Dragging = None
		self.curtain_down()

		self.selected = None
		self.vmplug_selected = None
		self.joblist_selected = None


		try:
			gtk.main()
		except KeyboardInterrupt:
			self.quit()



	""" ******************************************************** """
	"""                                                          """
	""" BRICK CONFIGURATION                                      """
	"""                                                          """
	"""                                                          """
	""" ******************************************************** """

	def config_brick_prepare(self):
		# Fill socks combobox
		b = self.selected
		for k in self.sockscombo_names():
			combo = Settings.ComboBox(self.gladefile.get_widget(k))
			opt=dict()
			# add Ad-hoc host only to the vmehternet
			if k == 'sockscombo_vmethernet':
				opt['Host-only ad hoc network']='_hostonly'

			for so in self.brickfactory.socks:
				opt[so.nickname] = so.nickname

			combo.populate(opt)
			t = b.get_type()
			if (not t.startswith('Wire')) or k.endswith('0'):
				if len(b.plugs) >= 1 and b.plugs[0].sock:
					combo.select(b.plugs[0].sock.nickname)

			elif k.endswith('1') and t.startswith('Wire'):
				if len(b.plugs) >= 1 and b.plugs[1].sock:
					combo.select(b.plugs[1].sock.nickname)
		dicts=dict()
		#QEMU COMMAND COMBO
		missing,found = self.config.check_missing_qemupath(self.config.qemupath)
		qemuarch = Settings.ComboBox(self.gladefile.get_widget("cfg_Qemu_argv0_combo"))
		opt = dict()
		for arch in found:
			if arch.startswith('qemu-system-'):
				opt[arch.split('qemu-system-')[1]] = arch
		qemuarch.populate(opt, 'i386')
		dicts['argv0']=opt

		#SNDCARD COMBO
		sndhw = Settings.ComboBox(self.gladefile.get_widget("cfg_Qemu_soundhw_combo"))
		opt = dict()
		opt['no audio']=""
		opt['PC speaker']="pcspk"
		opt['Creative Sound Blaster 16'] = "sb16"
		opt['Intel 82801AA AC97 Audio'] = "ac97"
		opt['ENSONIQ AudioPCI ES1370'] = "es1370"
		dicts['soundhw']=opt
		sndhw.populate(opt, "")
		Settings.ComboBox(self.gladefile.get_widget("cfg_Qemu_soundhw_combo")).select('Intel 82801AA AC97 Audio')

		#device COMBO
		devices = Settings.ComboBox(self.gladefile.get_widget("cfg_Qemu_device_combo"))
		opt = dict()
		opt['NO']=""
		opt['cdrom']="/dev/cdrom"
		dicts['device']=opt
		devices.populate(opt, "")
		Settings.ComboBox(self.gladefile.get_widget("cfg_Qemu_device_combo")).select('NO')

		#boot COMBO
		boot_c = Settings.ComboBox(self.gladefile.get_widget("cfg_Qemu_boot_combo"))
		opt = dict()
		opt['HD1']=""
		opt['FLOPPY'] = "a"
		opt['CDROM'] = "d"
		dicts['boot']=opt
		boot_c.populate(opt, "")
		Settings.ComboBox(self.gladefile.get_widget("cfg_Qemu_boot_combo")).select('HD1')

		# Qemu VMplugs:
		Settings.ComboBox(self.gladefile.get_widget("vmplug_model")).populate(self.qemu_eth_model())
		Settings.ComboBox(self.gladefile.get_widget("vmplug_model")).select('rtl8139')
		if len(b.plugs) == 0:
			self.gladefile.get_widget('radiobutton_network_nonet').set_active(True)
			self.set_nonsensitivegroup(['vmplug_model', 'sockscombo_vmethernet','vmplug_macaddr','randmac',
				'button_network_netcard_add','button_network_edit','button_network_remove', 'treeview_networkcards'])
		else:
			self.gladefile.get_widget('radiobutton_network_usermode').set_active(True)
			self.set_sensitivegroup(['vmplug_model', 'sockscombo_vmethernet','vmplug_macaddr','randmac',
				'button_network_netcard_add','button_network_edit','button_network_remove', 'treeview_networkcards'])

		self.update_vmplugs_tree()
		kernelcheck=False
		initrdcheck=False

		for key in b.cfg.keys():
			t = b.get_type()
			widget = self.gladefile.get_widget("cfg_" + t + "_" + key + "_" + "text")
			if (widget is not None):
				widget.set_text(b.cfg[key])

			widget = self.gladefile.get_widget("cfg_" + t + "_" + key + "_" + "spinint")
			if (widget is not None and len(b.cfg[key]) > 0):
				widget.set_value(int(b.cfg[key]))

			widget = self.gladefile.get_widget("cfg_" + t + "_" + key + "_" + "spinfloat")
			if (widget is not None):
				widget.set_value(float(b.cfg[key]))

			widget = self.gladefile.get_widget("cfg_" + t + "_" + key + "_" + "check")
			if (widget is not None):
				if (b.cfg[key] == "*"):
					widget.set_active(True)
				else:
					if key is "kvm" and self.config.get('kvm') is "1":
						self.gladefile.get_widget('cfg_Qemu_kvm_check').set_active(True)
					else:
						widget.set_active(False)

			widget = self.gladefile.get_widget("cfg_" + t + "_" + key + "_" + "combo")
			if (widget is not None and dicts.has_key(key)):
				for k, v in dicts[key].iteritems():
					if (v==b.cfg[key]):
						Settings.ComboBox(self.gladefile.get_widget("cfg_"+t+"_"+key+"_combo")).select(k)
<<<<<<< HEAD

=======
   
>>>>>>> 5a7c9a6f
			widget = self.gladefile.get_widget("cfg_" + t + "_" + key + "_" + "filechooser")
			if (widget is not None and len(b.cfg[key]) > 0):
				widget.set_filename(b.cfg[key])
				if key == 'kernel':
					kernelcheck=True
				elif key == 'initrd':
					initrdcheck=True

		# Apply KVM system configuration


		self.gladefile.get_widget('check_customkernel').set_active(True)
		self.gladefile.get_widget('check_initrd').set_active(True)
		self.gladefile.get_widget('check_customkernel').set_active(kernelcheck)
		self.gladefile.get_widget('check_initrd').set_active(initrdcheck)

		# Tap mode:
		if b.get_type() == 'Tap':
			self.gladefile.get_widget('radio_tap_no').set_active(True)
			self.gladefile.get_widget('radio_tap_manual').set_active(True)
			if b.cfg.mode == 'off':
				self.gladefile.get_widget('radio_tap_no').set_active(True)
			if b.cfg.mode == 'dhcp':
				self.gladefile.get_widget('radio_tap_dhcp').set_active(True)
			if b.cfg.mode == 'manual':
				self.gladefile.get_widget('radio_tap_manual').set_active(True)



	def config_brick_confirm(self):
		b = self.selected
		parameters = {}

<<<<<<< HEAD
		for key in b.cfg.keys():
=======
		for key in b.cfg.__dict__.keys():
>>>>>>> 5a7c9a6f
			t = b.get_type()
			widget = self.gladefile.get_widget("cfg_" + t + "_" + key + "_" + "text")
			if (widget is not None):
				parameters[key] = widget.get_text()
<<<<<<< HEAD

			widget = self.gladefile.get_widget("cfg_" + t + "_" + key + "_" + "spinint")
			if (widget is not None):
				parameters[key] = str(int(widget.get_value()))

			widget = self.gladefile.get_widget("cfg_" + t + "_" + key + "_" + "spinfloat")
			if (widget is not None):
				parameters[key]=str(widget.get_value())

=======
			
			widget = self.gladefile.get_widget("cfg_" + t + "_" + key + "_" + "spinint")
			if (widget is not None):
				parameters[key] = str(int(widget.get_value()))
			
			widget = self.gladefile.get_widget("cfg_" + t + "_" + key + "_" + "spinfloat")
			if (widget is not None):
				parameters[key]=str(widget.get_value())
			
>>>>>>> 5a7c9a6f
			widget = self.gladefile.get_widget("cfg_" + t + "_" + key + "_" + "comboinitial")
			if (widget is not None):
				txt = widget.get_active_text()
				if (txt):
					parameters[key] = txt[0]
<<<<<<< HEAD

=======
					
>>>>>>> 5a7c9a6f
			widget = self.gladefile.get_widget("cfg_" + t + "_" + key + "_" + "combo")
			if (widget is not None):
				combo = Settings.ComboBox(widget)
				#txt = widget.get_active_text()
				txt = combo.get_selected()
				if txt is not None and (txt != "-- default --"):
					parameters[key] = txt
<<<<<<< HEAD

=======
			
>>>>>>> 5a7c9a6f
			widget = self.gladefile.get_widget("cfg_" + t + "_" + key + "_" + "check")
			if (widget is not None):
				if widget.get_active():
					parameters[key] = '*'
				else:
					parameters[key] = ''

			widget = self.gladefile.get_widget("cfg_" + t + "_" + key + "_" + "filechooser")
			if (widget is not None):
				f = widget.get_filename()
				if f:
					parameters[key] = f
<<<<<<< HEAD

=======
					
>>>>>>> 5a7c9a6f
			b.gui_changed = True
			t = b.get_type()

			if t == 'Tap':
				sel = Settings.ComboBox(self.gladefile.get_widget('sockscombo_tap')).get_selected()
				for so in self.brickfactory.socks:
					if sel == so.nickname:
						b.plugs[0].connect(so)

				# Address mode radio
				if (self.gladefile.get_widget('radio_tap_no').get_active()):
					b.cfg.mode = 'off'
				elif (self.gladefile.get_widget('radio_tap_dhcp').get_active()):
					b.cfg.mode = 'dhcp'
				else:
					b.cfg.mode = 'manual'


			if t == 'TunnelConnect':
				sel = Settings.ComboBox(self.gladefile.get_widget('sockscombo_tunnelc')).get_selected()
				for so in self.brickfactory.socks:
					if sel == so.nickname:
						b.plugs[0].connect(so)
			if t == 'TunnelListen':
				sel = Settings.ComboBox(self.gladefile.get_widget('sockscombo_tunnell')).get_selected()
				for so in self.brickfactory.socks:
					if sel == so.nickname:
						b.plugs[0].connect(so)
			if t == 'Wire':
				sel = Settings.ComboBox(self.gladefile.get_widget('sockscombo_wire0')).get_selected()
				for so in self.brickfactory.socks:
					if sel == so.nickname:
						b.plugs[0].connect(so)
				sel = Settings.ComboBox(self.gladefile.get_widget('sockscombo_wire1')).get_selected()
				for so in self.brickfactory.socks:
					if sel == so.nickname:
						b.plugs[1].connect(so)
			if t == 'Wirefilter':
				sel = Settings.ComboBox(self.gladefile.get_widget('sockscombo_wirefilter0')).get_selected()
				for so in self.brickfactory.socks:
					if sel == so.nickname:
						b.plugs[0].connect(so)
				sel = Settings.ComboBox(self.gladefile.get_widget('sockscombo_wirefilter1')).get_selected()
				for so in self.brickfactory.socks:
					if sel == so.nickname:
						b.plugs[1].connect(so)

			if t == 'Qemu':
				k = self.gladefile.get_widget('check_customkernel')
				if not k.get_active():
					b.cfg.kernel=""
				ki = self.gladefile.get_widget('check_initrd')
				if not ki.get_active():
					b.cfg.initrd=""

		fmt_params = ['%s=%s' % (key,value) for key, value in parameters.iteritems()]
		b.configure(fmt_params)
		for key, value in parameters.iteritems():
			callback = b.get_cbset(key)
		 	if callable(callback):
				callback(b, value)
<<<<<<< HEAD

=======
			
>>>>>>> 5a7c9a6f
		self.curtain_down()


	def config_brick_cancel(self):
		self.curtain_down()


	""" ******************************************************** """
	"""                                                          """
	""" MISC / WINDOWS BEHAVIOR                                  """
	"""                                                          """
	"""                                                          """
	""" ******************************************************** """

	def curtain_is_down(self):
		print self.curtain.get_position()
		return (self.curtain.get_position()>660)

	def curtain_down(self):
		#print "Old position: %d" % self.curtain.get_position()
		self.curtain.set_position(99999)
		self.gladefile.get_widget('label_showhidesettings').set_text('Show Settings')

	def curtain_up(self):
		print "Old position: %d" % self.curtain.get_position()
		self.gladefile.get_widget('box_vmconfig').hide()
		self.gladefile.get_widget('box_tapconfig').hide()
		self.gladefile.get_widget('box_tunnellconfig').hide()
		self.gladefile.get_widget('box_tunnelcconfig').hide()
		self.gladefile.get_widget('box_wireconfig').hide()
		self.gladefile.get_widget('box_wirefilterconfig').hide()
		self.gladefile.get_widget('box_switchconfig').hide()

		if self.selected is None:
			return

		wg = self.curtain
		if self.selected.get_type() == 'Switch':
			print "switch config"
			ww = self.gladefile.get_widget('box_switchconfig')
			wg.set_position(589)

		elif self.selected.get_type() == 'Qemu':
			print "qemu config"
			ww = self.gladefile.get_widget('box_vmconfig')
			wg.set_position(245)


		elif self.selected.get_type() == 'Tap':
			print "tap config"
			ww = self.gladefile.get_widget('box_tapconfig')
			wg.set_position(513)

		elif self.selected.get_type() == 'Wire':
			print "wire config"
			ww = self.gladefile.get_widget('box_wireconfig')
			wg.set_position(606)
		elif self.selected.get_type() == 'Wirefilter':
			print "wirefilter config"
			ww = self.gladefile.get_widget('box_wirefilterconfig')
			wg.set_position(424)
		elif self.selected.get_type() == 'TunnelConnect':
			print "tunnelc config"
			ww = self.gladefile.get_widget('box_tunnelcconfig')
			wg.set_position(424)
		elif self.selected.get_type() == 'TunnelListen':
			print "tunnell config"
			ww = self.gladefile.get_widget('box_tunnellconfig')
			wg.set_position(424)
		self.config_brick_prepare()
		ww.show_all()

		self.gladefile.get_widget('label_showhidesettings').set_text('Hide Settings')

	def get_treeselected(self, tree, store, pthinfo, c):
		if pthinfo is not None:
			path, col, cellx, celly = pthinfo
			tree.grab_focus()
			tree.set_cursor(path, col, 0)
			iter = store.get_iter(path)
			name = store.get_value(iter, c)
			self.config_last_iter = iter
			return name
		return ""

	def get_treeselected_name(self, t, s, p):
		return self.get_treeselected(t, s, p, 3)

	def get_treeselected_type(self, t, s, p):
		return self.get_treeselected(t, s, p, 2)

	def quit(self):
		print
		print "GUI: Goodbye!"
		self.brickfactory.quit()
		sys.exit(0)


	def get_widgets(self, l):
		r = dict()
		for i in l:
			r[i] = self.gladefile.get_widget(i)
			r[i].hide()
		return r

	def treestore(self, tree_name, fields,names):
		tree = self.gladefile.get_widget(tree_name)
		ret = gtk.TreeStore(*fields)
		tree.set_model(ret)
		for idx, name in enumerate(names):
			col = gtk.TreeViewColumn(name)
			if fields[idx] == gtk.gdk.Pixbuf:
				elem = gtk.CellRendererPixbuf()
				col.pack_start(elem, False)
				col.add_attribute(elem, 'pixbuf', idx)
			else:
				elem = gtk.CellRendererText()
				col.pack_start(elem, False)
				col.add_attribute(elem, 'text', idx)
			tree.append_column(col)
		return ret

	def qemu_eth_model(self):
		res = dict()
		for k in [ "rtl8139",
			"e1000",
			"virtio",
			"i82551",
			"i82557b",
			"i82559er",
			"ne2k_pci",
			"pcnet",
			"ne2k_isa"]:
			res[k]=k
		return res

	def widgetnames(self):
		return ['main_win',
		'filechooserdialog_openimage',
		'dialog_settings',
		'dialog_bookmarks',
		'menu_popup_bookmarks',
		'dialog_about1',
		'dialog_create_image',
		'dialog_messages',
		'menu_popup_imagelist',
		'dialog_jobmonitor',
		'menu_popup_joblist',
		'menu_popup_usbhost',
		'menu_popup_usbguest',
		'menu_popup_volumes',
		'dialog_newnetcard',
		'dialog_confirm_action',
		'dialog_new_redirect',
		'ifconfig_win',
		'dialog_newbrick',
		'menu_brickactions',
		'dialog_warn',
		'dialog_confirm'
		]
	def sockscombo_names(self):
		return [
		'sockscombo_vmethernet',
		'sockscombo_tap',
		'sockscombo_wire0',
		'sockscombo_wire1',
		'sockscombo_wirefilter0',
		'sockscombo_wirefilter1',
		'sockscombo_tunnell',
		'sockscombo_tunnelc'
		]
	def show_window(self, name):
		for w in self.widg.keys():
			if name == w or w == 'main_win':
				if w.startswith('menu'):
					self.widg[w].popup(None,None,None, 3, 0)
				else:
					self.widg[w].show_all()
			elif not name.startswith('menu') and not name.endswith('dialog_warn'):
				self.widg[w].hide()

<<<<<<< HEAD
=======
		self.gladefile.get_widget("brickaction_name").set_label(self.selected.name)
	
>>>>>>> 5a7c9a6f
	""" ******************************************************** """
	"""                                                          """
	""" EVENTS / SIGNALS                                         """
	"""                                                          """
	"""                                                          """
	""" ******************************************************** """
	def on_window1_destroy(self, widget=None, data=""):
		self.quit()
		pass
	def on_windown_destroy(self, widget=None, data=""):
		widget.hide()
		return True

	def error(self, text):
		self.gladefile.get_widget('texterror').set_text(text)
		self.show_window('dialog_warn')

	def ask_confirm(self, text, on_yes=None, on_no=None, arg=None):
		self.curtain_down()
		self.gladefile.get_widget('lbl_confirm').set_text(text)
		self.on_confirm_response_yes = on_yes
		self.on_confirm_response_no = on_no
		self.on_confirm_response_arg = arg
		self.gladefile.get_widget('dialog_confirm').show_all()

	def on_error_close(self, widget=None, data =""):
		self.curtain_down()
		self.widg['dialog_warn'].hide()
		return True

	def on_newbrick_cancel(self, widget=None, data=""):
		self.curtain_down()
		self.show_window('')

	def on_newbrick_ok(self, widget=None, data=""):
		self.show_window('')
		self.curtain_down()
		name = self.gladefile.get_widget('text_newbrickname').get_text()
		ntype = self.gladefile.get_widget('combo_newbricktype').get_active_text()
		try:
			self.brickfactory.newbrick(ntype, name)
		except BrickFactory.InvalidNameException:
			self.error("Cannot create brick: Invalid name.")
		else:
			print "Created successfully"


	def on_config_cancel(self, widget=None, data=""):
		self.config_brick_cancel()
		self.curtain_down()

	def on_config_ok(self, widget=None, data=""):
		self.config_brick_confirm()
		self.curtain_down()

	def set_sensitivegroup(self,l):
		for i in l:
			w = self.gladefile.get_widget(i)
			w.set_sensitive(True)

	def set_nonsensitivegroup(self,l):
		for i in l:
			w = self.gladefile.get_widget(i)
			w.set_sensitive(False)

	def on_gilbert_toggle(self, widget=None, data=""):
		if widget.get_active():
			self.gladefile.get_widget('cfg_Wirefilter_lossburst_text').set_sensitive(True)
			self.gladefile.get_widget('cfg_Wirefilter_lossburst_text').set_text("0")
		else:
			self.gladefile.get_widget('cfg_Wirefilter_lossburst_text').set_text("")
			self.gladefile.get_widget('cfg_Wirefilter_lossburst_text').set_sensitive(False)

	def on_mtu_toggle(self, widget=None, data=""):
		if widget.get_active():
			self.gladefile.get_widget('cfg_Wirefilter_mtu_text').set_sensitive(True)
			self.gladefile.get_widget('cfg_Wirefilter_mtu_text').set_text("1024")
		else:
			self.gladefile.get_widget('cfg_Wirefilter_mtu_text').set_text("")
			self.gladefile.get_widget('cfg_Wirefilter_mtu_text').set_sensitive(False)


	def on_item_quit_activate(self, widget=None, data=""):
		self.quit()
		pass
	def on_item_settings_activate(self, widget=None, data=""):
		self.gladefile.get_widget('filechooserbutton_bricksdirectory').set_filename(self.config.get('bricksdirectory'))
		self.gladefile.get_widget('filechooserbutton_qemupath').set_filename(self.config.get('qemupath'))
		self.gladefile.get_widget('filechooserbutton_vdepath').set_filename(self.config.get('vdepath'))
		self.gladefile.get_widget('filechooserbutton_baseimages').set_filename(self.config.get('baseimages'))
		if self.config.get('kvm') is "1":
			self.gladefile.get_widget('check_kvm').set_active(True)
		else:
			self.gladefile.get_widget('check_kvm').set_active(False)

		if self.config.get('ksm') is "1":
			self.gladefile.get_widget('check_ksm').set_active(True)
		else:
			self.gladefile.get_widget('check_ksm').set_active(False)

		if self.config.get('kqemu') is "1":
			self.gladefile.get_widget('check_kqemu').set_active(True)
		else:
			self.gladefile.get_widget('check_kqemu').set_active(False)

		if self.config.get('femaleplugs') is "1":
			self.gladefile.get_widget('check_femaleplugs').set_active(True)
		else:
			self.gladefile.get_widget('check_femaleplugs').set_active(False)

		if self.config.get('erroronloop') is "1":
			self.gladefile.get_widget('check_erroronloop').set_active(True)
		else:
			self.gladefile.get_widget('check_erroronloop').set_active(False)

		if self.config.get('python') is "1":
			self.gladefile.get_widget('check_python').set_active(True)
		else:
			self.gladefile.get_widget('check_python').set_active(False)

		self.gladefile.get_widget('entry_term').set_text(self.config.get('term'))
		self.gladefile.get_widget('entry_sudo').set_text(self.config.get('sudo'))


		self.show_window('dialog_settings')
		pass
	def on_item_settings_autoshow_activate(self, widget=None, data=""):
		print "on_item_settings_autoshow_activate undefined!"
		pass
	def on_item_settings_autohide_activate(self, widget=None, data=""):
		print "on_item_settings_autohide_activate undefined!"
		pass


	def on_item_about_activate(self, widget=None, data=""):
		self.show_window('dialog_about1')
		self.curtain_down()
		pass
	def on_toolbutton_launchxterm_clicked(self, widget=None, data=""):
		print "on_toolbutton_launchxterm_clicked undefined!"
		pass

	def on_toolbutton_start_all_clicked(self, widget=None, data=""):
		self.curtain_down()
		for b in self.bricks:
			if b.proc is None:
				b.poweron()

	def on_toolbutton_stop_all_clicked(self, widget=None, data=""):
		self.curtain_down()
		for b in self.bricks:
			if b.proc is not None:
				b.poweroff()

	def on_mainwindow_dropaction(self, widget, drag_context, x, y, selection_data, info, timestamp):
		tree = self.gladefile.get_widget('treeview_bookmarks');
		store = self.bookmarks
		x = int(x)
		y = int(y)
		pthinfo = tree.get_path_at_pos(x, y)
		name = self.get_treeselected_name(tree, store, pthinfo)
		dropbrick = self.brickfactory.getbrickbyname(name)

		drop_info = tree.get_dest_row_at_pos(x, y)
		if drop_info:
			pth,pos = drop_info

		if pos == gtk.TREE_VIEW_DROP_BEFORE:
			print 'dropped before'
			drag_context.finish(False, False, timestamp)
			return False
		if pos == gtk.TREE_VIEW_DROP_AFTER:
			drag_context.finish(False, False, timestamp)
			print 'dropped after'
			return False


		if (dropbrick and dropbrick != self.Dragging):
			print "drag&drop: %s onto %s" % (self.Dragging.name, dropbrick.name)
			res = False
			if (len(dropbrick.socks) > 0):
				res = self.Dragging.connect(dropbrick.socks[0])
			elif (len(self.Dragging.socks) > 0):
				res = dropbrick.connect(self.Dragging.socks[0])
			if (res):
				drag_context.finish(True, False, timestamp)
			else:
				drag_context.finish(False, False, timestamp)
		else:
			drag_context.finish(False, False, timestamp)
		self.Dragging = None

	def show_brickactions(self, name):
		self.selected = self.brickfactory.getbrickbyname(name)
		if self.selected.get_type() == "Qemu":
			self.set_sensitivegroup(['vmresume'])
		else:
			self.set_nonsensitivegroup(['vmresume'])
		if self.selected:
			self.show_window('menu_brickactions')

	def on_treeview_bookmarks_button_press_event(self, widget=None, event=None, data=""):
		self.curtain_down()
		tree = self.gladefile.get_widget('treeview_bookmarks');
		store = self.bookmarks
		x = int(event.x)
		y = int(event.y)
		time = event.time
		pthinfo = tree.get_path_at_pos(x, y)
		name = self.get_treeselected_name(tree, store, pthinfo)
		self.Dragging = self.brickfactory.getbrickbyname(name)
		if event.button == 3:
			self.show_brickactions(name)

	def on_treeview_drag_get_data(self, tree, context, selection, target_id, etime):
		print "in get data?!"
		store = self.bookmarks
		name = self.get_treeselected_name(tree, store, pthinfo)
		self.Dragging = self.brickfactory.getbrickbyname(name)
		#context.set_icon_pixbuf('./'+self.Dragging.get_type()+'.png')

	def on_treeview_bookmarks_cursor_changed(self, widget=None, event=None, data=""):
		tree = self.gladefile.get_widget('treeview_bookmarks');
		store = self.bookmarks
		path, focus = tree.get_cursor()
		iter = store.get_iter(path)
		ntype = store.get_value(iter, 2)
		name = store.get_value(iter, 3)
		self.selected = self.brickfactory.getbrickbyname(name)
		self.curtain_down()

	def on_treeview_bookmarks_row_activated_event(self, widget=None, event=None , data=""):
		self.tree_startstop()
		self.curtain_down()

	def on_treeview_bookmarks_focus_out(self, widget=None, event=None , data=""):
		self.curtain_down()
		self.selected=None

	def tree_startstop(self, widget=None, event=None , data=""):
		self.curtain_down()
		tree = self.gladefile.get_widget('treeview_bookmarks');
		store = self.bookmarks
		path, focus = tree.get_cursor()
		iter = store.get_iter(path)
		ntype = store.get_value(iter, 2)
		name = store.get_value(iter, 3)
		b = self.brickfactory.getbrickbyname(name)
		if b.proc is not None:
			b.poweroff()
		else:
			if b.get_type() == "Qemu":
				b.cfg.loadvm=''
			try:
				b.poweron()
			except(BrickFactory.BadConfigException):
				b.gui_changed=True
				self.error("Cannot start this Brick: Brick not configured, yet.")
			except(BrickFactory.NotConnectedException):
				self.error("Cannot start this Brick: Brick not connected.")
			except(BrickFactory.LinkloopException):
				if (self.config.erroronloop):
					self.error("Loop link detected: aborting operation. If you want to start a looped network, disable the check loop feature in the general settings")
					b.poweroff()
				else:
					pass

	def on_treeview_bootimages_button_press_event(self, widget=None, data=""):
		print "on_treeview_bootimages_button_press_event undefined!"
		pass
	def on_treeview_bootimages_cursor_changed(self, widget=None, data=""):
		print "on_treeview_bootimages_cursor_changed undefined!"
		pass
	def on_treeview_bootimages_row_activated_event(self, widget=None, data=""):
		print "on_treeview_bootimages_row_activated_event undefined!"
		pass
	def on_treeview_joblist_button_press_event(self, widget=None, event=None, data=""):
		print "Hello"
		tree = self.gladefile.get_widget('treeview_joblist');
		store = self.running_bricks
		x = int(event.x)
		y = int(event.y)
		time = event.time
		pthinfo = tree.get_path_at_pos(x, y)
		name = self.get_treeselected_name(tree, store, pthinfo)
		if event.button == 3:
			self.joblist_selected = self.brickfactory.getbrickbyname(name)
			if self.joblist_selected.get_type()=="Qemu":
				self.set_sensitivegroup(['vmsuspend', 'vmpoweroff', 'vmhardreset'])
			else:
				self.set_nonsensitivegroup(['vmsuspend', 'vmpoweroff', 'vmhardreset'])

			if self.joblist_selected:
				self.show_window('menu_popup_joblist')
		pass
	def on_treeview_joblist_row_activated_event(self, widget=None, data=""):
		print "on_treeview_joblist_row_activated_event undefined!"
		pass
	def on_button_togglesettings_clicked(self, widget=None, data=""):
		print "selected: " + repr(self.selected)
		if self.curtain_is_down():
			self.curtain_up()
			print "up"
		else:
			self.curtain_down()
			print "down"
	def on_filechooserdialog_openimage_response(self, widget=None, data=""):
		print "on_filechooserdialog_openimage_response undefined!"
		pass
	def on_button_openimage_cancel_clicked(self, widget=None, data=""):
		print "on_button_openimage_cancel_clicked undefined!"
		pass
	def on_button_openimage_open_clicked(self, widget=None, data=""):
		print "on_button_openimage_open_clicked undefined!"
		pass
	def on_dialog_settings_response(self, widget=None, response=0, data=""):
		if response == gtk.RESPONSE_CANCEL:
			widget.hide()
			return
		if response == gtk.RESPONSE_APPLY or response == gtk.RESPONSE_OK:
			print "Apply settings..."
			for k in ['bricksdirectory', 'qemupath', 'vdepath', 'baseimages']:
				self.config.set(k + '=' + self.gladefile.get_widget('filechooserbutton_'+k).get_filename())

			if self.gladefile.get_widget('check_kvm').get_active():
				self.config.set("kvm=1")
			else:
				self.config.set("kvm=0")

			if self.gladefile.get_widget('check_ksm').get_active():
				self.config.set("ksm=1")
				try:
					self.config.check_ksm(True)
				except:
					pass
			else:
				try:
					self.config.check_ksm(False)
				except:
					pass
				self.config.set("ksm=0")

			if self.gladefile.get_widget('check_kqemu').get_active():
				self.config.set("kqemu=1")
			else:
				self.config.set("kqemu=0")

			if self.gladefile.get_widget('check_python').get_active():
				self.config.set("python=1")
			else:
				self.config.set("python=0")

			if self.gladefile.get_widget('check_femaleplugs').get_active():
				self.config.set("femaleplugs=1")
			else:
				self.config.set("femaleplugs=0")

			if self.gladefile.get_widget('check_erroronloop').get_active():
				self.config.set("erroronloop=1")
			else:
				self.config.set("erroronloop=0")

			self.config.set("term="+self.gladefile.get_widget('entry_term').get_text())
			self.config.set("sudo="+self.gladefile.get_widget('entry_sudo').get_text())


			self.config.store()

			if response == gtk.RESPONSE_OK:
				widget.hide()

	def on_dialog_confirm_response(self, widget=None, response=0, data=""):
		widget.hide()
		if (response == 1):
			if (self.on_confirm_response_yes):
				self.on_confirm_response_yes(self.on_confirm_response_arg)
		elif (response == 0):
			if (self.on_confirm_response_no):
				self.on_confirm_response_no(self.on_confirm_response_arg)


	def on_treeview_cdromdrives_row_activated(self, widget=None, data=""):
		print "on_treeview_cdromdrives_row_activated undefined!"
		pass
	def on_button_settings_add_cdevice_clicked(self, widget=None, data=""):
		print "on_button_settings_add_cdevice_clicked undefined!"
		pass
	def on_button_settings_rem_cdevice_clicked(self, widget=None, data=""):
		print "on_button_settings_rem_cdevice_clicked undefined!"
		pass
	def on_treeview_qemupaths_row_activated(self, widget=None, data=""):
		print "on_treeview_qemupaths_row_activated undefined!"
		pass
	def on_button_settings_add_qemubin_clicked(self, widget=None, data=""):
		print "on_button_settings_add_qemubin_clicked undefined!"
		pass
	def on_button_settings_rem_qemubin_clicked(self, widget=None, data=""):
		print "on_button_settings_rem_qemubin_clicked undefined!"
		pass
	def on_dialog_bookmarks_response(self, widget=None, data=""):
		print "on_dialog_bookmarks_response undefined!"
		pass
	def on_edit_bookmark_activate(self, widget=None, data=""):
		print "on_edit_bookmark_activate undefined!"
		pass
	def on_bookmark_info_activate(self, widget=None, data=""):
		print "on_bookmark_info_activate undefined!"
		pass
	def on_delete_bookmark_activate(self, widget=None, data=""):
		print "on_delete_bookmark_activate undefined!"
		pass
	def on_dialog_about_response(self, widget=None, data=""):
		self.widg['dialog_about1'].hide()
		return True
	def on_dialog_create_image_response(self, widget=None, data=""):
		print "on_dialog_create_image_response undefined!"
		pass
	def on_filechooserbutton_newimage_dest_selection_changed(self, widget=None, data=""):
		print "on_filechooserbutton_newimage_dest_selection_changed undefined!"
		pass
	def on_filechooserbutton_newimage_dest_current_folder_changed(self, widget=None, data=""):
		print "on_filechooserbutton_newimage_dest_current_folder_changed undefined!"
		pass
	def on_entry_newimage_name_changed(self, widget=None, data=""):
		print "on_entry_newimage_name_changed undefined!"
		pass
	def on_combobox_newimage_format_changed(self, widget=None, data=""):
		print "on_combobox_newimage_format_changed undefined!"
		pass
	def on_spinbutton_newimage_size_changed(self, widget=None, data=""):
		print "on_spinbutton_newimage_size_changed undefined!"
		pass
	def on_combobox_newimage_sizeunit_changed(self, widget=None, data=""):
		print "on_combobox_newimage_sizeunit_changed undefined!"
		pass
	def on_item_create_image_activate(self, widget=None, data=""):
		self.curtain_down()
		self.gladefile.get_widget('combobox_newimage_format').set_active(0)
		self.gladefile.get_widget('combobox_newimage_sizeunit').set_active(1)
		self.show_window('dialog_create_image')
		pass

	def on_button_create_image_clicked(self, widget=None, data=""):
		self.curtain_down()
		print "Image creating.. ",
		path = self.gladefile.get_widget('filechooserbutton_newimage_dest').get_filename() + "/"
		filename = self.gladefile.get_widget('entry_newimage_name').get_text()
		img_format = self.gladefile.get_widget('combobox_newimage_format').get_active_text()
		img_size = str(self.gladefile.get_widget('spinbutton_newimage_size').get_value())
		img_sizeunit = self.gladefile.get_widget('combobox_newimage_sizeunit').get_active_text()
		cmd='qemu-img create'
		if filename=="":
			self.error("Choose a filename first!")
			return
		if img_format == "Auto":
			img_format = "raw"
		os.system('%s -f %s %s %s' % (cmd, img_format, path+filename+"."+img_format, img_size+img_sizeunit))
		os.system('sync')
		time.sleep(2)
		print '%s -f %s %s %s' % (cmd, img_format, path+filename, img_size+img_sizeunit)
		print ("Done")
		pass

	def on_newimage_close_clicked(self, widget=None, data=""):
		self.curtain_down()
		self.widg['dialog_create_image'].hide()
		return True

	def on_dialog_messages_response(self, widget=None, data=""):
		print "on_dialog_messages_response undefined!"
		pass
	def on_item_info_activate(self, widget=None, data=""):
		print "on_item_info_activate undefined!"
		pass
	def on_item_bookmark_activate(self, widget=None, data=""):
		print "on_item_bookmark_activate undefined!"
		pass
	def on_dialog_jobmonitor_response(self, widget=None, data=""):
		print "on_dialog_jobmonitor_response undefined!"
		pass
	def on_toolbutton_stop_job_clicked(self, widget=None, data=""):
		print "on_toolbutton_stop_job_clicked undefined!"
		pass
	def on_toolbutton_reset_job_clicked(self, widget=None, data=""):
		print "on_toolbutton_reset_job_clicked undefined!"
		pass
	def on_toolbutton_pause_job_clicked(self, widget=None, data=""):
		print "on_toolbutton_pause_job_clicked undefined!"
		pass
	def on_toolbutton_rerun_job_clicked(self, widget=None, data=""):
		print "on_toolbutton_rerun_job_clicked undefined!"
		pass
	def on_treeview_jobmon_volumes_button_press_event(self, widget=None, data=""):
		print "on_treeview_jobmon_volumes_button_press_event undefined!"
		pass
	def on_treeview_jobmon_volumes_row_activated(self, widget=None, data=""):
		print "on_treeview_jobmon_volumes_row_activated undefined!"
		pass
	def on_button_jobmon_apply_cdrom_clicked(self, widget=None, data=""):
		print "on_button_jobmon_apply_cdrom_clicked undefined!"
		pass
	def on_button_jobmon_apply_fda_clicked(self, widget=None, data=""):
		print "on_button_jobmon_apply_fda_clicked undefined!"
		pass
	def on_button_jobmon_apply_fdb_clicked(self, widget=None, data=""):
		print "on_button_jobmon_apply_fdb_clicked undefined!"
		pass
	def on_combobox_jobmon_cdrom_changed(self, widget=None, data=""):
		print "on_combobox_jobmon_cdrom_changed undefined!"
		pass
	def on_combobox_jobmon_fda_changed(self, widget=None, data=""):
		print "on_combobox_jobmon_fda_changed undefined!"
		pass
	def on_combobox_jobmon_fdb_changed(self, widget=None, data=""):
		print "on_combobox_jobmon_fdb_changed undefined!"
		pass
	def on_treeview_usbhost_button_press_event(self, widget=None, data=""):
		print "on_treeview_usbhost_button_press_event undefined!"
		pass
	def on_treeview_usbhost_row_activated(self, widget=None, data=""):
		print "on_treeview_usbhost_row_activated undefined!"
		pass
	def on_treeview_usbguest_button_press_event(self, widget=None, data=""):
		print "on_treeview_usbguest_button_press_event undefined!"
		pass
	def on_treeview_usbguest_row_activated(self, widget=None, data=""):
		print "on_treeview_usbguest_row_activated undefined!"
		pass

	def on_item_jobmonoitor_activate(self, widget=None, data=""):
		self.joblist_selected.open_console()
		pass

	def on_item_stop_job_activate(self, widget=None, data=""):
		if self.joblist_selected is None:
			return
		if self.joblist_selected.proc != None:
			print "Sending to process signal 19!"
			self.joblist_selected.proc.send_signal(19)
		pass

	def on_item_cont_job_activate(self, widget=None, data=""):
		if self.joblist_selected is None:
			return
		if self.joblist_selected.proc != None:
			print "Sending to process signal 18!"
			self.joblist_selected.proc.send_signal(18)
		pass
	def on_item_reset_job_activate(self, widget=None, data=""):
		print self.joblist_selected
		if self.joblist_selected is None:
			return
		if self.joblist_selected.proc != None:
			print "Restarting process!"
			self.joblist_selected.poweroff()
			self.joblist_selected.poweron()
		pass
	def on_item_kill_job_activate(self, widget=None, data=""):
		if self.joblist_selected is None:
			return
		if self.joblist_selected.proc != None:
			print "Sending to process signal 9!"
			self.joblist_selected.proc.send_signal(9)
		pass
	def on_attach_device_activate(self, widget=None, data=""):
		print "on_attach_device_activate undefined!"
		pass
	def on_detach_device_activate(self, widget=None, data=""):
		print "on_detach_device_activate undefined!"
		pass
	def on_item_eject_activate(self, widget=None, data=""):
		print "on_item_eject_activate undefined!"
		pass
	def on_dialog_newnetcard_response(self, widget=None, data=""):
		print "on_dialog_newnetcard_response undefined!"
		pass
	def on_combobox_networktype_changed(self, widget=None, data=""):
		print "on_combobox_networktype_changed undefined!"
		pass
	def on_entry_network_macaddr_changed(self, widget=None, data=""):
		print "on_entry_network_macaddr_changed undefined!"
		pass
	def on_entry_network_ip_changed(self, widget=None, data=""):
		print "on_entry_network_ip_changed undefined!"
		pass
	def on_spinbutton_network_port_changed(self, widget=None, data=""):
		print "on_spinbutton_network_port_changed undefined!"
		pass
	def on_spinbutton_network_vlan_changed(self, widget=None, data=""):
		print "on_spinbutton_network_vlan_changed undefined!"
		pass
	def on_entry_network_ifacename_changed(self, widget=None, data=""):
		print "on_entry_network_ifacename_changed undefined!"
		pass
	def on_entry_network_tuntapscript_changed(self, widget=None, data=""):
		print "on_entry_network_tuntapscript_changed undefined!"
		pass
	def on_button__network_open_tuntap_file_clicked(self, widget=None, data=""):
		print "on_button__network_open_tuntap_file_clicked undefined!"
		pass
	def on_spinbutton_network_filedescriptor_changed(self, widget=None, data=""):
		print "on_spinbutton_network_filedescriptor_changed undefined!"
		pass
	def on_dialog_new_redirect_response(self, widget=None, data=""):
		print "on_dialog_new_redirect_response undefined!"
		pass
	def on_radiobutton_redirect_TCP_toggled(self, widget=None, data=""):
		print "on_radiobutton_redirect_TCP_toggled undefined!"
		pass
	def on_radiobutton_redirect_UDP_toggled(self, widget=None, data=""):
		print "on_radiobutton_redirect_UDP_toggled undefined!"
		pass
	#def on_radiobutton_cdromtype2_toggled(self, widget=None, data=""):
		#self.gladefile.get_widget('cfg_Qemu_cdrom_filechooser').set_active(True)

	def on_spinbutton_redirect_sport_changed(self, widget=None, data=""):
		print "on_spinbutton_redirect_sport_changed undefined!"
		pass
	def on_entry_redirect_gIP_changed(self, widget=None, data=""):
		print "on_entry_redirect_gIP_changed undefined!"
		pass
	def on_spinbutton_redirect_dport_changed(self, widget=None, data=""):
		print "on_spinbutton_redirect_dport_changed undefined!"
		pass

	def on_newbrick(self, widget=None, event=None, data=""):
		self.curtain_down()
		self.gladefile.get_widget('combo_newbricktype').set_active(0)
		self.gladefile.get_widget('text_newbrickname').set_text("")
		self.show_window('dialog_newbrick')

	def on_testconfig(self, widget=None, event=None, data=""):
		print "signal not connected"
	def on_autodetectsettings(self, widget=None, event=None, data=""):
		print "signal not connected"

	def on_check_kvm(self, widget=None, event=None, data=""):
		if widget.get_active():
			try:
				self.config.check_kvm()
			except IOError:
				print "ioerror"
				self.error("No KVM binary found. Check your active configuration. KVM will stay disabled.")
				widget.set_active(False)

			except NotImplementedError:
				print "no support"
				self.error("No KVM support found on the system. Check your active configuration. KVM will stay disabled.")
				widget.set_active(False)

	def on_check_ksm(self, widget=None, event=None, data=""):
		try:
			self.config.check_ksm(True)
		except NotImplementedError:
			print "no support"
			self.error("No KSM support found on the system. Check your configuration. KSM will stay disabled.")
			widget.set_active(False)
	def on_add_cdrom(self, widget=None, event=None, data=""):
		print "signal not connected"
	def on_remove_cdrom(self, widget=None, event=None, data=""):
		print "signal not connected"

	def on_brick_startstop(self,widget=None, event=None, data=""):
		if self.selected is None:
			return
		if self.selected.proc is not None:
			self.selected.poweroff()
		else:
			self.selected.poweron()

	def on_brick_delete(self,widget=None, event=None, data=""):
		self.curtain_down()
		if self.selected is None:
			return
		if self.selected.proc != None:
			self.error("Cannot delete brick: Brick is in use.")
			return
		self.ask_confirm("Do you really want to delete " + self.selected.get_type() + " " + self.selected.name,
				on_yes = self.brickfactory.delbrick, arg = self.selected)


	def on_brick_copy(self,widget=None, event=None, data=""):
		self.curtain_down()
		if self.selected is None:
			return
		self.brickfactory.dupbrick(self.selected)

	def on_brick_rename(self,widget=None, event=None, data=""):
		self.curtain_down()
		if self.selected is None:
			return
		if self.selected.proc != None:
			self.error("Cannot rename brick: Brick is in use.")
			return

		self.gladefile.get_widget('entry_brick_newname').set_text(self.selected.name)
		self.gladefile.get_widget('dialog_rename').show_all()

	def on_dialog_rename_response(self, widget=None, response=0, data=""):
		widget.hide()
		if response == 1:
			try:
				self.brickfactory.renamebrick(self.selected,self.gladefile.get_widget('entry_brick_newname').get_text())
			except BrickFactory.InvalidNameException:
				self.error("Invalid name!")

	def on_brick_configure(self,widget=None, event=None, data=""):
		self.curtain_up()
		pass

	def on_qemupath_changed(self, widget, data=None):
		newpath = widget.get_filename()
		missing_qemu = False
		missing_kvm = False
		missing,found = self.config.check_missing_qemupath(newpath)
		lbl = self.gladefile.get_widget("label_qemupath_status")
		if not os.access(newpath,os.X_OK):
			lbl.set_markup('<span color="red">Error:</span>\ninvalid path for qemu binaries')
			return

		for t in missing:
			if t == 'qemu':
				missing_qemu = True
			if t == 'kvm':
				missing_kvm = True
		if missing_qemu and missing_kvm:
			lbl.set_markup('<span color="red">Error:</span>\ncannot find neither qemu nor kvm in this path')
			return
		txt = ""
		if missing_qemu:
			txt = '<span color="red">Warning:</span>\ncannot find qemu, using kvm only\n'

		elif missing_kvm:
			txt = '<span color="yellow">Warning:</span>\nkvm not found. KVM support disabled.\n'
		else:
			txt = '<span color="darkgreen">KVM and Qemu detected.</span>\n'
		arch = ""
		rowlimit = 30
		for i in found:
			if i.startswith('qemu-system-'):
				arch+=i.split('qemu-system-')[1] + ", "
				if (len(arch) > rowlimit):
					rowlimit+=30
					arch.rstrip(', ')
					arch+="\n"


		if len(arch) > 0:
			txt += "additional targets supported:\n"
			txt += arch.rstrip(', ')
		lbl.set_markup(txt)



	def on_vdepath_changed(self, widget, data=None):
		newpath = widget.get_filename()
		missing = self.config.check_missing_vdepath(newpath)
		lbl = self.gladefile.get_widget("label_vdepath_status")
		if not os.access(newpath,os.X_OK):
			lbl.set_markup('<span color="red">Error:</span>\ninvalid path for vde binaries')
		elif len(missing) > 0:
			txt = '<span color="red">Warning, missing modules:</span>\n'
			for l in missing:
				txt+=l + "\n"
			lbl.set_markup(txt)
		else:
			lbl.set_markup('<span color="darkgreen">All VDE components detected.</span>\n')

	def on_arch_changed(self, widget, data=None):
		combo = Settings.ComboBox(widget)
		path = self.config.get('qemupath')
		cpus = Settings.ComboBox(self.gladefile.get_widget('cfg_Qemu_cpu_combo'))
		machines = Settings.ComboBox(self.gladefile.get_widget('cfg_Qemu_machine_combo'))

		os.system(path + "/" + combo.get_selected() + " -M ? >" + Settings.MYPATH+"/.vmachines")
		optm={}
		for m in open(Settings.MYPATH+"/.vmachines").readlines():
			if not re.search('machines are', m):
				v = m.split(' ')[0]
				k = m.lstrip(v).rstrip('/n')
				while (k.startswith(' ')):
					k = k.lstrip(' ')
				optm[k] = v
		machines.clear()
		machines.populate(optm)
		os.unlink(Settings.MYPATH+"/.vmachines")

		os.system(path + "/" + combo.get_selected() + " -cpu ? >" + Settings.MYPATH+"/.cpus")
		optc={}
		for m in open(Settings.MYPATH+"/.cpus").readlines():
			if not re.search('Available CPU', m):
				if (m.startswith('  ')):
					while (m.startswith(' ')):
						m = m.lstrip(' ')
					if m.endswith('\n'):
						m = m.rstrip('\n')
					optc[m] = m
				else:
					lst = m.split(' ')
					if len(lst) > 1:
						val = m.lstrip(lst[0])
						while (val.startswith(' ')):
							val = val.lstrip(' ')
						if val.endswith('\n'):
							val = val.rstrip('\n')
						optc[val] = val
		cpus.clear()
		cpus.populate(optc)
		os.unlink(Settings.MYPATH+"/.cpus")

	def on_check_kvm_toggled(self, widget=None, event=None, data=""):
		if widget.get_active():
			try:
				self.config.check_kvm()
				self.disable_qemu_combos(True)
			except IOError:
				print "ioerror"
				self.error("No KVM binary found. Check your active configuration. KVM will stay disabled.")
				widget.set_active(False)
			except NotImplementedError:
				print "no support"
				self.error("No KVM support found on the system. Check your active configuration. KVM will stay disabled.")
				widget.set_active(False)
		else:
			self.disable_qemu_combos(False)

	def disable_qemu_combos(self,active):
		if active:
			self.gladefile.get_widget('cfg_Qemu_argv0_combo').set_sensitive(False)
			self.gladefile.get_widget('cfg_Qemu_cpu_combo').set_sensitive(False)
			self.gladefile.get_widget('cfg_Qemu_machine_combo').set_sensitive(False)
		else:
			self.gladefile.get_widget('cfg_Qemu_argv0_combo').set_sensitive(True)
			self.gladefile.get_widget('cfg_Qemu_cpu_combo').set_sensitive(True)
			self.gladefile.get_widget('cfg_Qemu_machine_combo').set_sensitive(True)

	def on_check_customkernel_toggled(self, widget=None, event=None, data=""):
		if widget.get_active():
			self.gladefile.get_widget('cfg_Qemu_kernel_filechooser').set_sensitive(True)
		else:
			self.gladefile.get_widget('cfg_Qemu_kernel_filechooser').set_filename('/')
			self.gladefile.get_widget('cfg_Qemu_kernel_filechooser').set_sensitive(False)

	def on_check_initrd_toggled(self, widget=None, event=None, data=""):
		if widget.get_active():
			self.gladefile.get_widget('cfg_Qemu_initrd_filechooser').set_sensitive(True)
		else:
			self.gladefile.get_widget('cfg_Qemu_initrd_filechooser').set_filename('/')
			self.gladefile.get_widget('cfg_Qemu_initrd_filechooser').set_sensitive(False)

	def on_check_gdb_toggled(self, widget=None, event=None, data=""):
		if widget.get_active():
			self.gladefile.get_widget('cfg_Qemu_gdbport_spinint').set_sensitive(True)
		else:
			self.gladefile.get_widget('cfg_Qemu_gdbport_spinint').set_sensitive(False)

	def on_random_macaddr(self, widget=None, event=None, data=""):
		self.gladefile.get_widget('vmplug_macaddr').set_text(Global.RandMac())

	def on_vmplug_add(self, widget=None, event=None, data=""):

		sockname = Settings.ComboBox(self.gladefile.get_widget('sockscombo_vmethernet')).get_selected()
		if (sockname == '_hostonly'):
			pl = self.selected.add_plug('_hostonly')
		else:
			pl = self.selected.add_plug()
			for so in self.brickfactory.socks:
				if so.nickname == sockname:
					pl.connect(so)
		pl.model = self.gladefile.get_widget('vmplug_model').get_active_text()
		pl.macaddr = self.gladefile.get_widget('vmplug_macaddr').get_text()
		self.update_vmplugs_tree()

	def update_vmplugs_tree(self):
		self.vmplugs.clear()
		if (self.selected.get_type() == 'Qemu'):
			for pl in self.selected.plugs:
				iter = self.vmplugs.append(None, None)
				#self.vmplugs.set_value(iter,0,pl.vlan)
				if pl.mode == 'hostonly':
					self.vmplugs.set_value(iter,1,'Host')
				elif pl.sock:
					self.vmplugs.set_value(iter,1,pl.sock.brick.name)
				self.vmplugs.set_value(iter,2,pl.model)
				self.vmplugs.set_value(iter,3,pl.mac)




	def on_vmplug_selected(self, widget=None, event=None, data=""):
		tree = self.gladefile.get_widget('treeview_networkcards');
		store = self.vmplugs
		x = int(event.x)
		y = int(event.y)
		time = event.time
		pthinfo = tree.get_path_at_pos(x, y)
		number = self.get_treeselected(tree, store, pthinfo, 0)
		for pl in self.selected.plugs:
			if str(pl.vlan) == number:
				self.vmplug_selected = pl
				break
		Settings.ComboBox(self.gladefile.get_widget("vmplug_model")).select(pl.model)
		self.gladefile.get_widget('vmplug_macaddr').set_text(pl.mac)
		if (pl.mode == 'hostonly'):
			Settings.ComboBox(self.gladefile.get_widget('sockscombo_vmethernet')).select('Host-only ad hoc network')
		elif (pl.sock):
			Settings.ComboBox(self.gladefile.get_widget('sockscombo_vmethernet')).select(pl.sock.nickname)
		self.vmplug_selected = pl



	def on_vmplug_edit(self, widget=None, event=None, data=""):
		pl = self.vmplug_selected
		if pl == None:
			return
		vlan = pl.vlan
		self.selected.plugs.remove(pl)
		del(pl)
		model = Settings.ComboBox(self.gladefile.get_widget('vmplug_model')).get_selected()
		mac = self.gladefile.get_widget('vmplug_macaddr').get_text()
		sockname = Settings.ComboBox(self.gladefile.get_widget('sockscombo_vmethernet')).get_selected()
		if (sockname == '_hostonly'):
			pl = self.selected.add_plug(sockname)
		else:
			for so in self.brickfactory.socks:
				if so.nickname == sockname:
					pl = self.selected.add_plug(so)
		pl.vlan = vlan
		pl.model = model
		pl.mac = mac
		self.update_vmplugs_tree()

	def on_vmplug_remove(self, widget=None, event=None, data=""):
		pl = self.vmplug_selected
		self.selected.remove_plug(pl.vlan)
		self.update_vmplugs_tree()

	def on_vmplug_onoff(self, widget=None, event=None, data=""):
		if self.gladefile.get_widget('radiobutton_network_nonet').get_active():
			self.set_nonsensitivegroup(['vmplug_model', 'sockscombo_vmethernet','vmplug_macaddr','randmac',
				'button_network_netcard_add','button_network_edit','button_network_remove', 'treeview_networkcards'])
		else:
			self.set_sensitivegroup(['vmplug_model', 'sockscombo_vmethernet','vmplug_macaddr','randmac',
				'button_network_netcard_add','button_network_edit','button_network_remove', 'treeview_networkcards'])

	def on_tap_config_manual(self, widget=None, event=None, data=""):
		if widget.get_active():
			self.gladefile.get_widget('tap_ipconfig').set_sensitive(True)
		else:
			self.gladefile.get_widget('tap_ipconfig').set_sensitive(False)

	def on_vm_suspend(self, widget=None, event=None, data=""):
		hda = self.joblist_selected.cfg.get('basehda')
		if hda is None or 0 != subprocess.Popen(["qemu-img","snapshot","-c","virtualbricks",hda]).wait():
			self.error("Suspend/Resume not supported on this disk.")
			return
		self.joblist_selected.recv()
		self.joblist_selected.send("savevm virtualbricks\n")
		while(not self.joblist_selected.recv().startswith("(qemu")):
			print ".",
			time.sleep(1)
		print
		self.joblist_selected.poweroff()

	def on_vm_resume(self, widget=None, event=None, data=""):
		hda = self.selected.cfg.get('basehda')
		print "resume"
		if os.system("qemu-img snapshot -l "+hda+" |grep virtualbricks") == 0:
			if self.selected.proc is not None:
				self.selected.send("loadvm virtualbricks\n")
				self.selected.recv()
				return
			else:
				self.selected.cfg.set("loadvm=virtualbricks")
				self.selected.poweron()
		else:
			self.error("Cannot find suspend point.")


	def on_vm_powerbutton(self, widget=None, event=None, data=""):
		self.joblist_selected.send("system_powerdown\n")
		self.joblist_selected.recv()

	def on_vm_hardreset(self, widget=None, event=None, data=""):
		self.joblist_selected.send("system_reset\n")
		self.joblist_selected.recv()
<<<<<<< HEAD


=======
		
	def on_topology_action(self, widget=None, event=None, data=""):
		if self.topology:
			for n in self.topology.nodes:
				if n.here(event.x,event.y) and event.button == 3:
					self.selected = self.brickfactory.getbrickbyname(n.name)
					if (self.selected):
						self.show_brickactions(n.name)
		self.curtain_down()
			
>>>>>>> 5a7c9a6f
	def signals(self):
		self.signaldict = {
			"on_window1_destroy":self.on_window1_destroy,
			"on_windown_destroy":self.on_windown_destroy,
			"on_newbrick_cancel":self.on_newbrick_cancel,
			"on_newbrick_ok":self.on_newbrick_ok,
			"on_error_close":self.on_error_close,
			"on_config_cancel":self.on_config_cancel,
			"on_config_ok":self.on_config_ok,
			"on_gilbert_toggle": self.on_gilbert_toggle,
			"on_mtu_toggle": self.on_mtu_toggle,
			"on_brick_startstop": self.tree_startstop,
			"on_brick_configure": self.on_brick_configure,
			"on_brick_delete": self.on_brick_delete,
			"on_brick_copy": self.on_brick_copy,
			"on_brick_rename": self.on_brick_rename,
			"on_dialog_rename_response": self.on_dialog_rename_response,
			"on_item_quit_activate":self.on_item_quit_activate,
			"on_item_settings_activate":self.on_item_settings_activate,
			"on_item_settings_autoshow_activate":self.on_item_settings_autoshow_activate,
			"on_item_settings_autohide_activate":self.on_item_settings_autohide_activate,
			"on_item_create_image_activate":self.on_item_create_image_activate,
			"on_item_about_activate":self.on_item_about_activate,
			"on_toolbutton_start_all_clicked":self.on_toolbutton_start_all_clicked,
			"on_toolbutton_stop_all_clicked":self.on_toolbutton_stop_all_clicked,
			"on_mainwindow_dropaction":self.on_mainwindow_dropaction,
			"on_treeview_bookmarks_button_press_event":self.on_treeview_bookmarks_button_press_event,
			"on_treeview_drag_get_data":self.on_treeview_drag_get_data,
			"on_treeview_bookmarks_cursor_changed":self.on_treeview_bookmarks_cursor_changed,
			"on_treeview_bookmarks_row_activated_event":self.on_treeview_bookmarks_row_activated_event,
			"on_focus_out":self.on_treeview_bookmarks_focus_out,
			"on_treeview_bootimages_button_press_event":self.on_treeview_bootimages_button_press_event,
			"on_treeview_bootimages_cursor_changed":self.on_treeview_bootimages_cursor_changed,
			"on_treeview_bootimages_row_activated_event":self.on_treeview_bootimages_row_activated_event,
			"on_treeview_joblist_button_press_event":self.on_treeview_joblist_button_press_event,
			"on_treeview_joblist_row_activated_event":self.on_treeview_joblist_row_activated_event,
			"on_button_togglesettings_clicked":self.on_button_togglesettings_clicked,
			"on_filechooserdialog_openimage_response":self.on_filechooserdialog_openimage_response,
			"on_button_openimage_cancel_clicked":self.on_button_openimage_cancel_clicked,
			"on_button_openimage_open_clicked":self.on_button_openimage_open_clicked,
			"on_dialog_settings_response":self.on_dialog_settings_response,
			"on_treeview_cdromdrives_row_activated":self.on_treeview_cdromdrives_row_activated,
			"on_button_settings_add_cdevice_clicked":self.on_button_settings_add_cdevice_clicked,
			"on_button_settings_rem_cdevice_clicked":self.on_button_settings_rem_cdevice_clicked,
			"on_treeview_qemupaths_row_activated":self.on_treeview_qemupaths_row_activated,
			"on_button_settings_add_qemubin_clicked":self.on_button_settings_add_qemubin_clicked,
			"on_button_settings_rem_qemubin_clicked":self.on_button_settings_rem_qemubin_clicked,
			"on_dialog_bookmarks_response":self.on_dialog_bookmarks_response,
			"on_edit_bookmark_activate":self.on_edit_bookmark_activate,
			"on_bookmark_info_activate":self.on_bookmark_info_activate,
			"on_delete_bookmark_activate":self.on_delete_bookmark_activate,
			"on_dialog_about_response":self.on_dialog_about_response,
			"on_dialog_create_image_response":self.on_dialog_create_image_response,
			"on_filechooserbutton_newimage_dest_selection_changed":self.on_filechooserbutton_newimage_dest_selection_changed,
			"on_filechooserbutton_newimage_dest_current_folder_changed":self.on_filechooserbutton_newimage_dest_current_folder_changed,
			"on_entry_newimage_name_changed":self.on_entry_newimage_name_changed,
			"on_combobox_newimage_format_changed":self.on_combobox_newimage_format_changed,
			"on_spinbutton_newimage_size_changed":self.on_spinbutton_newimage_size_changed,
			"on_combobox_newimage_sizeunit_changed":self.on_combobox_newimage_sizeunit_changed,
			"on_button_create_image_clicked":self.on_button_create_image_clicked,
			"on_dialog_messages_response":self.on_dialog_messages_response,
			"on_item_info_activate":self.on_item_info_activate,
			"on_item_bookmark_activate":self.on_item_bookmark_activate,
			"on_dialog_jobmonitor_response":self.on_dialog_jobmonitor_response,
			"on_toolbutton_stop_job_clicked":self.on_toolbutton_stop_job_clicked,
			"on_toolbutton_reset_job_clicked":self.on_toolbutton_reset_job_clicked,
			"on_toolbutton_pause_job_clicked":self.on_toolbutton_pause_job_clicked,
			"on_toolbutton_rerun_job_clicked":self.on_toolbutton_rerun_job_clicked,
			"on_treeview_jobmon_volumes_button_press_event":self.on_treeview_jobmon_volumes_button_press_event,
			"on_treeview_jobmon_volumes_row_activated":self.on_treeview_jobmon_volumes_row_activated,
			"on_button_jobmon_apply_cdrom_clicked":self.on_button_jobmon_apply_cdrom_clicked,
			"on_button_jobmon_apply_fda_clicked":self.on_button_jobmon_apply_fda_clicked,
			"on_button_jobmon_apply_fdb_clicked":self.on_button_jobmon_apply_fdb_clicked,
			"on_combobox_jobmon_cdrom_changed":self.on_combobox_jobmon_cdrom_changed,
			"on_combobox_jobmon_fda_changed":self.on_combobox_jobmon_fda_changed,
			"on_combobox_jobmon_fdb_changed":self.on_combobox_jobmon_fdb_changed,
			"on_treeview_usbhost_button_press_event":self.on_treeview_usbhost_button_press_event,
			"on_treeview_usbhost_row_activated":self.on_treeview_usbhost_row_activated,
			"on_treeview_usbguest_button_press_event":self.on_treeview_usbguest_button_press_event,
			"on_treeview_usbguest_row_activated":self.on_treeview_usbguest_row_activated,
			"on_item_jobmonoitor_activate":self.on_item_jobmonoitor_activate,
			"on_item_stop_job_activate":self.on_item_stop_job_activate,
			"on_item_cont_job_activate":self.on_item_cont_job_activate,
			"on_item_reset_job_activate":self.on_item_reset_job_activate,
			"on_item_kill_job_activate":self.on_item_kill_job_activate,
			"on_attach_device_activate":self.on_attach_device_activate,
			"on_detach_device_activate":self.on_detach_device_activate,
			"on_item_eject_activate":self.on_item_eject_activate,
			"on_dialog_newnetcard_response":self.on_dialog_newnetcard_response,
			"on_combobox_networktype_changed":self.on_combobox_networktype_changed,
			"on_entry_network_macaddr_changed":self.on_entry_network_macaddr_changed,
			"on_entry_network_ip_changed":self.on_entry_network_ip_changed,
			"on_spinbutton_network_port_changed":self.on_spinbutton_network_port_changed,
			"on_spinbutton_network_vlan_changed":self.on_spinbutton_network_vlan_changed,
			"on_entry_network_ifacename_changed":self.on_entry_network_ifacename_changed,
			"on_entry_network_tuntapscript_changed":self.on_entry_network_tuntapscript_changed,
			"on_button__network_open_tuntap_file_clicked":self.on_button__network_open_tuntap_file_clicked,
			"on_spinbutton_network_filedescriptor_changed":self.on_spinbutton_network_filedescriptor_changed,
			"on_dialog_new_redirect_response":self.on_dialog_new_redirect_response,
			"on_radiobutton_redirect_TCP_toggled":self.on_radiobutton_redirect_TCP_toggled,
			"on_radiobutton_redirect_UDP_toggled":self.on_radiobutton_redirect_UDP_toggled,
			#"on_radiobutton_cdromtype2_toggled":self.on_radiobutton_cdromtype2_toggled,
			"on_spinbutton_redirect_sport_changed":self.on_spinbutton_redirect_sport_changed,
			"on_entry_redirect_gIP_changed":self.on_entry_redirect_gIP_changed,
			"on_spinbutton_redirect_dport_changed":self.on_spinbutton_redirect_dport_changed,
			"on_newbrick":self.on_newbrick,
			"on_testconfig":self.on_testconfig,
			"on_autodetectsettings":self.on_autodetectsettings,
			"on_check_kvm":self.on_check_kvm,
			"on_check_ksm":self.on_check_ksm,
			"on_add_cdrom":self.on_add_cdrom,
			"on_remove_cdrom":self.on_remove_cdrom,
			"on_qemupath_changed":self.on_qemupath_changed,
			"on_vdepath_changed":self.on_vdepath_changed,
			"on_arch_changed":self.on_arch_changed,
			"on_dialog_confirm_response":self.on_dialog_confirm_response,
			"on_check_customkernel_toggled":self.on_check_customkernel_toggled,
			"on_check_initrd_toggled":self.on_check_initrd_toggled,
			"on_check_gdb_toggled":self.on_check_gdb_toggled,
			"on_vmplug_add":self.on_vmplug_add,
			"on_vmplug_edit":self.on_vmplug_edit,
			"on_vmplug_selected":self.on_vmplug_selected,
			"on_vmplug_remove":self.on_vmplug_remove,
			"on_vmplug_onoff":self.on_vmplug_onoff,
			"on_random_macaddr":self.on_random_macaddr,
			"on_tap_config_manual":self.on_tap_config_manual,
			"on_check_kvm_toggled":self.on_check_kvm_toggled,
			"on_button_newimage_close_clicked": self.on_newimage_close_clicked,
			"on_vm_suspend":self.on_vm_suspend,
			"on_vm_powerbutton":self.on_vm_powerbutton,
			"on_vm_hardreset":self.on_vm_hardreset,
			"on_vm_resume":self.on_vm_resume,
			"on_topology_action":self.on_topology_action,
		}
		self.gladefile.signal_autoconnect(self.signaldict)

	""" ******************************************************** """
	"""                                                          """
	""" TIMERS                                                   """
	"""                                                          """
	"""                                                          """
	""" ******************************************************** """

	def timers(self):
		gobject.timeout_add(1000,self.check_joblist)
		gobject.timeout_add(200,self.check_bricks)

	def check_bricks(self):
		new_bricks = []
		force_render = False
		for b in self.brickfactory.bricks:
			if b.gui_changed:
				b.gui_changed = False
				force_render = True
			new_bricks.append(b)
		if force_render or new_bricks != self.bricks:
			self.bookmarks.clear()
			self.bricks = new_bricks
			tree = self.gladefile.get_widget('treeview_bookmarks')
			for b in self.bricks:
				iter = self.bookmarks.append(None, None)
				state='running'
				if b.proc is not None:
					self.bookmarks.set_value(iter,0,gtk.gdk.pixbuf_new_from_file_at_size(b.get_type()+'.png', 48, 48))
				elif not b.properly_connected():
					self.bookmarks.set_value(iter,0,tree.render_icon(gtk.STOCK_DIALOG_ERROR, gtk.ICON_SIZE_LARGE_TOOLBAR))
					state='disconnected'
				else:
					state='off'
					self.bookmarks.set_value(iter,0,gtk.gdk.pixbuf_new_from_file_at_size(b.get_type()+'.png', 48, 48))

				self.bookmarks.set_value(iter,1,state)
				self.bookmarks.set_value(iter,2,b.get_type())
				self.bookmarks.set_value(iter,3,b.name)

				if (b.get_type() == "Qemu"):
					txt = "command: " + b.prog() + ", "
					txt += "ram: " + b.cfg.ram + ", "
					for p in b.plugs:
						if p.mode == 'hostonly':
							txt+='eth'+str(p.vlan)+': Host, '
						elif p.sock:
							txt+='eth'+str(p.vlan)+': '+ p.sock.nickname+', '

					self.bookmarks.set_value(iter, 4, txt.rstrip(', '))


				if (b.get_type() == "Switch"):
					fstp = ""
					hub = ""
					if (b.cfg.get('fstp')):
						fstp=", FSTP"
					if (b.cfg.get('hub')):
						hub=", HUB"
					self.bookmarks.set_value(iter, 4, "Ports:%d%s%s" % ((int(str(b.cfg.numports))),fstp,hub))
				if (b.get_type().startswith("Wire")):

					ok = -2
					p0 = "disconnected"
					p1 = "disconnected"
					if (b.plugs[0].sock):
						ok+=1
						p0 = b.plugs[0].sock.brick.name
					if b.plugs[1].sock:
						ok+=1
						p1 = b.plugs[1].sock.brick.name
					if ok == 0:
						self.bookmarks.set_value(iter, 4, "Configured to connect %s to %s" %(p0,p1))
					else:
						self.bookmarks.set_value(iter, 4, "Not yet configured. Left plug is %s and right plug is %s" % (p0,p1))
				if (b.get_type() == "Tap"):
					p0 = "disconnected"
					if b.plugs[0].sock:
						p0 = "plugged to " + b.plugs[0].sock.brick.name
					self.bookmarks.set_value(iter, 4, p0)
				if (b.get_type() == "TunnelListen"):
					p0 = "disconnected"
					if b.plugs[0].sock:
						p0 = "plugged to " + b.plugs[0].sock.brick.name + ", listening to udp:" + b.cfg.port
					self.bookmarks.set_value(iter, 4, p0)
				if (b.get_type() == "TunnelConnect"):
					p0 = "disconnected"
					if b.plugs[0].sock:
						p0 = "plugged to " + b.plugs[0].sock.brick.name + ", connecting to udp://" + b.cfg.host
					self.bookmarks.set_value(iter, 4, p0)

			print "bricks list updated"
			self.draw_topology()
		return True



	def check_joblist(self):
		new_ps = []
		for b in self.brickfactory.bricks:
			if b.proc is not None:
				new_ps.append(b)
				ret = b.proc.poll()
				if ret != None:
					b.poweroff()
					self.error("%s '%s' Terminated with code %d" %(b.get_type(), b.name, ret))
					b.gui_changed = True

		if self.ps != new_ps:
			self.ps = new_ps
			self.bricks = []
			self.running_bricks.clear()
			for b in self.ps:
				iter = self.running_bricks.append(None, None)
				self.running_bricks.set_value(iter, 0,gtk.gdk.pixbuf_new_from_file_at_size(b.get_type()+'.png', 48, 48))
				self.running_bricks.set_value(iter,1,str(b.pid))
				self.running_bricks.set_value(iter,2,b.get_type())
				self.running_bricks.set_value(iter,3,b.name)
			print "proc list updated"
		return True

	def draw_topology(self):
		self.topology = Topology(self.gladefile.get_widget('image_topology'), self.bricks)
		
class Node:
	def __init__(self, name, x, y, thresh = 50):
		self.x = x
		self.y = y 
		self.thresh = thresh
		self.name = name
	def here(self, x, y):
		if abs(x - self.x) < self.thresh and abs(y - self.y) < self.thresh:
			return True
		else: 
			return False

class Topology():
			
	def __init__(self, widget, bricks):
		self.topowidget = widget
		self.topo = pgv.AGraph()
		self.topo.graph_attr['rankdir']='LR'
		#self.topo.graph_attr['rankdir']='TB'
		self.topo.graph_attr['ranksep']='1.2'
		self.nodes = []

		# Add nodes
		sg = self.topo.add_subgraph([],name="switches_rank")
		sg.graph_attr['rank'] = 'same'
		for b in bricks:
		### I would like to use this code, but pygraphviz has a bug.
		#	if b.get_type() == 'Switch' or b.get_type().startswith('Wire'):
		#		sg.add_node(b.name)
		#		n = sg.get_node(b.name)
		#		print n
		#		n.attr['shape']='none'
		#		n.attr['fontsize']='9'
		#		n.attr['image']=b.get_type()+'.png'
		#	else:
				self.topo.add_node(b.name)
				n = self.topo.get_node(b.name)
				n.attr['shape']='none'
				n.attr['fontsize']='9'
				n.attr['image']=b.get_type()+'.png'


		for b in bricks:
			loop = 0
			for e in b.plugs:
				if e.sock is not None:
					if (b.get_type() == 'Tap'):
						self.topo.add_edge(b.name, e.sock.brick.name)
						e = self.topo.get_edge(b.name, e.sock.brick.name)
					elif len(b.plugs) == 2:
<<<<<<< HEAD
						if loop == 0:
							topo.add_edge(e.sock.brick.name, b.name)
							e = topo.get_edge(e.sock.brick.name, b.name)
=======
						if  loop == 0:
							self.topo.add_edge(e.sock.brick.name, b.name)
							e = self.topo.get_edge(e.sock.brick.name, b.name)
>>>>>>> 5a7c9a6f
						else:
							self.topo.add_edge(b.name, e.sock.brick.name)
							e = self.topo.get_edge(b.name, e.sock.brick.name)
					elif loop < (len(b.plugs) + 1) / 2:
						self.topo.add_edge(e.sock.brick.name, b.name)
						e = self.topo.get_edge(e.sock.brick.name, b.name)
					else:
						self.topo.add_edge(b.name, e.sock.brick.name)
						e = self.topo.get_edge(b.name, e.sock.brick.name)
					loop+=1
					e.attr['dir'] = 'none'
					e.attr['color'] = 'black'
					e.attr['name'] = "      "
					e.attr['decorate']='true'


		#draw and save
		self.topo.write("/tmp/vde.dot")
		self.topo.layout('dot')
		self.topo.draw("/tmp/vde_topology.png")
		self.topo.draw("/tmp/vde_topology.plain")

		img = Image.open("/tmp/vde_topology.png")
		x_siz, y_siz = img.size
		for line in open("/tmp/vde_topology.plain").readlines():
			arg  = line.rstrip('\n').split(' ')
			if arg[0] == 'graph':
				x_fact = x_siz / float(arg[2])
				y_fact = y_siz / float(arg[3])
			elif arg[0] == 'node':
				x = x_fact * float(arg[2])
				y = y_siz - y_fact * float(arg[3])
				self.nodes.append(Node(arg[1],x,y))
		# Display on the widget
		self.topowidget.set_from_file("/tmp/vde_topology.png")<|MERGE_RESOLUTION|>--- conflicted
+++ resolved
@@ -200,11 +200,7 @@
 				for k, v in dicts[key].iteritems():
 					if (v==b.cfg[key]):
 						Settings.ComboBox(self.gladefile.get_widget("cfg_"+t+"_"+key+"_combo")).select(k)
-<<<<<<< HEAD
-
-=======
-   
->>>>>>> 5a7c9a6f
+
 			widget = self.gladefile.get_widget("cfg_" + t + "_" + key + "_" + "filechooser")
 			if (widget is not None and len(b.cfg[key]) > 0):
 				widget.set_filename(b.cfg[key])
@@ -238,16 +234,11 @@
 		b = self.selected
 		parameters = {}
 
-<<<<<<< HEAD
 		for key in b.cfg.keys():
-=======
-		for key in b.cfg.__dict__.keys():
->>>>>>> 5a7c9a6f
 			t = b.get_type()
 			widget = self.gladefile.get_widget("cfg_" + t + "_" + key + "_" + "text")
 			if (widget is not None):
 				parameters[key] = widget.get_text()
-<<<<<<< HEAD
 
 			widget = self.gladefile.get_widget("cfg_" + t + "_" + key + "_" + "spinint")
 			if (widget is not None):
@@ -257,27 +248,12 @@
 			if (widget is not None):
 				parameters[key]=str(widget.get_value())
 
-=======
-			
-			widget = self.gladefile.get_widget("cfg_" + t + "_" + key + "_" + "spinint")
-			if (widget is not None):
-				parameters[key] = str(int(widget.get_value()))
-			
-			widget = self.gladefile.get_widget("cfg_" + t + "_" + key + "_" + "spinfloat")
-			if (widget is not None):
-				parameters[key]=str(widget.get_value())
-			
->>>>>>> 5a7c9a6f
 			widget = self.gladefile.get_widget("cfg_" + t + "_" + key + "_" + "comboinitial")
 			if (widget is not None):
 				txt = widget.get_active_text()
 				if (txt):
 					parameters[key] = txt[0]
-<<<<<<< HEAD
-
-=======
-					
->>>>>>> 5a7c9a6f
+
 			widget = self.gladefile.get_widget("cfg_" + t + "_" + key + "_" + "combo")
 			if (widget is not None):
 				combo = Settings.ComboBox(widget)
@@ -285,11 +261,7 @@
 				txt = combo.get_selected()
 				if txt is not None and (txt != "-- default --"):
 					parameters[key] = txt
-<<<<<<< HEAD
-
-=======
-			
->>>>>>> 5a7c9a6f
+
 			widget = self.gladefile.get_widget("cfg_" + t + "_" + key + "_" + "check")
 			if (widget is not None):
 				if widget.get_active():
@@ -302,11 +274,7 @@
 				f = widget.get_filename()
 				if f:
 					parameters[key] = f
-<<<<<<< HEAD
-
-=======
-					
->>>>>>> 5a7c9a6f
+
 			b.gui_changed = True
 			t = b.get_type()
 
@@ -368,11 +336,7 @@
 			callback = b.get_cbset(key)
 		 	if callable(callback):
 				callback(b, value)
-<<<<<<< HEAD
-
-=======
-			
->>>>>>> 5a7c9a6f
+
 		self.curtain_down()
 
 
@@ -554,11 +518,8 @@
 			elif not name.startswith('menu') and not name.endswith('dialog_warn'):
 				self.widg[w].hide()
 
-<<<<<<< HEAD
-=======
 		self.gladefile.get_widget("brickaction_name").set_label(self.selected.name)
-	
->>>>>>> 5a7c9a6f
+
 	""" ******************************************************** """
 	"""                                                          """
 	""" EVENTS / SIGNALS                                         """
@@ -1545,10 +1506,6 @@
 	def on_vm_hardreset(self, widget=None, event=None, data=""):
 		self.joblist_selected.send("system_reset\n")
 		self.joblist_selected.recv()
-<<<<<<< HEAD
-
-
-=======
 		
 	def on_topology_action(self, widget=None, event=None, data=""):
 		if self.topology:
@@ -1558,8 +1515,7 @@
 					if (self.selected):
 						self.show_brickactions(n.name)
 		self.curtain_down()
-			
->>>>>>> 5a7c9a6f
+
 	def signals(self):
 		self.signaldict = {
 			"on_window1_destroy":self.on_window1_destroy,
@@ -1869,15 +1825,9 @@
 						self.topo.add_edge(b.name, e.sock.brick.name)
 						e = self.topo.get_edge(b.name, e.sock.brick.name)
 					elif len(b.plugs) == 2:
-<<<<<<< HEAD
 						if loop == 0:
 							topo.add_edge(e.sock.brick.name, b.name)
 							e = topo.get_edge(e.sock.brick.name, b.name)
-=======
-						if  loop == 0:
-							self.topo.add_edge(e.sock.brick.name, b.name)
-							e = self.topo.get_edge(e.sock.brick.name, b.name)
->>>>>>> 5a7c9a6f
 						else:
 							self.topo.add_edge(b.name, e.sock.brick.name)
 							e = self.topo.get_edge(b.name, e.sock.brick.name)
